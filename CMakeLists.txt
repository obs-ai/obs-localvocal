--- conflicted
+++ resolved
@@ -123,13 +123,9 @@
           src/translation/language_codes.cpp
           src/translation/translation.cpp
           src/translation/translation-utils.cpp
-<<<<<<< HEAD
-          src/ui/filter-replace-dialog.cpp
-          src/ui/filter-replace-utils.cpp)
-=======
+          src/ui/filter-replace-utils.cpp
           src/translation/translation-language-utils.cpp
           src/ui/filter-replace-dialog.cpp)
->>>>>>> e3c69518
 
 set_target_properties_plugin(${CMAKE_PROJECT_NAME} PROPERTIES OUTPUT_NAME ${_name})
 
@@ -152,11 +148,8 @@
             src/whisper-utils/vad-processing.cpp
             src/translation/language_codes.cpp
             src/translation/translation.cpp
-<<<<<<< HEAD
-            src/ui/filter-replace-utils.cpp)
-=======
+            src/ui/filter-replace-utils.cpp
             src/translation/translation-language-utils.cpp)
->>>>>>> e3c69518
 
   find_libav(${CMAKE_PROJECT_NAME}-tests)
 
