#include <obs-module.h>
#include <obs-frontend-api.h>

#include <algorithm>
#include <fstream>
#include <sstream>
#include <iomanip>
#include <bitset>
#include <regex>
#ifdef _WIN32
#define NOMINMAX
#include <Windows.h>
#endif

#include <QString>

#include "plugin-support.h"
#include "transcription-filter.h"
#include "transcription-filter-callbacks.h"
#include "transcription-filter-data.h"
#include "transcription-filter-utils.h"
#include "transcription-utils.h"
#include "model-utils/model-downloader.h"
#include "whisper-utils/whisper-processing.h"
#include "whisper-utils/whisper-language.h"
#include "whisper-utils/whisper-model-utils.h"
#include "whisper-utils/whisper-utils.h"
#include "translation/language_codes.h"
#include "translation/translation-utils.h"
#include "translation/translation.h"
#include "translation/translation-includes.h"
#include "ui/filter-replace-dialog.h"

void set_source_signals(transcription_filter_data *gf, obs_source_t *parent_source)
{
	signal_handler_t *sh = obs_source_get_signal_handler(parent_source);
	signal_handler_connect(sh, "media_play", media_play_callback, gf);
	signal_handler_connect(sh, "media_started", media_started_callback, gf);
	signal_handler_connect(sh, "media_pause", media_pause_callback, gf);
	signal_handler_connect(sh, "media_restart", media_restart_callback, gf);
	signal_handler_connect(sh, "media_stopped", media_stopped_callback, gf);
	gf->source_signals_set = true;
}

void disconnect_source_signals(transcription_filter_data *gf, obs_source_t *parent_source)
{
	signal_handler_t *sh = obs_source_get_signal_handler(parent_source);
	signal_handler_disconnect(sh, "media_play", media_play_callback, gf);
	signal_handler_disconnect(sh, "media_started", media_started_callback, gf);
	signal_handler_disconnect(sh, "media_pause", media_pause_callback, gf);
	signal_handler_disconnect(sh, "media_restart", media_restart_callback, gf);
	signal_handler_disconnect(sh, "media_stopped", media_stopped_callback, gf);
	gf->source_signals_set = false;
}

struct obs_audio_data *transcription_filter_filter_audio(void *data, struct obs_audio_data *audio)
{
	if (!audio) {
		return nullptr;
	}

	if (data == nullptr) {
		return audio;
	}

	struct transcription_filter_data *gf =
		static_cast<struct transcription_filter_data *>(data);

	// Lazy initialization of source signals
	if (!gf->source_signals_set) {
		// obs_filter_get_parent only works in the filter function
		obs_source_t *parent_source = obs_filter_get_parent(gf->context);
		if (parent_source != nullptr) {
			set_source_signals(gf, parent_source);
		}
	}

	if (!gf->active) {
		return audio;
	}

	if (gf->whisper_context == nullptr) {
		// Whisper not initialized, just pass through
		return audio;
	}

	// Check if process while muted is not enabled (e.g. the user wants to avoid processing audio
	// when the source is muted)
	if (!gf->process_while_muted) {
		// Check if the parent source is muted
		obs_source_t *parent_source = obs_filter_get_parent(gf->context);
		if (parent_source != nullptr && obs_source_muted(parent_source)) {
			// Source is muted, do not process audio
			return audio;
		}
	}

	{
		std::lock_guard<std::mutex> lock(gf->whisper_buf_mutex); // scoped lock
		// push back current audio data to input circlebuf
		for (size_t c = 0; c < gf->channels; c++) {
			circlebuf_push_back(&gf->input_buffers[c], audio->data[c],
					    audio->frames * sizeof(float));
		}
		// push audio packet info (timestamp/frame count) to info circlebuf
		struct transcription_filter_audio_info info = {0};
		info.frames = audio->frames; // number of frames in this packet
		// check if the timestamp is a false "negative" value for uint64_t
		if (audio->timestamp > (std::numeric_limits<uint64_t>::max() - 100000000)) {
			// set the timestamp to the current time
			info.timestamp_offset_ns = 0;
		} else {
			info.timestamp_offset_ns = audio->timestamp; // timestamp of this packet
		}
		circlebuf_push_back(&gf->info_buffer, &info, sizeof(info));
	}

	return audio;
}

const char *transcription_filter_name(void *unused)
{
	UNUSED_PARAMETER(unused);
	return MT_("transcription_filterAudioFilter");
}

void transcription_filter_remove(void *data, obs_source_t *source)
{
	struct transcription_filter_data *gf =
		static_cast<struct transcription_filter_data *>(data);

	obs_log(gf->log_level, "filter remove");

	disconnect_source_signals(gf, source);
}

void transcription_filter_destroy(void *data)
{
	struct transcription_filter_data *gf =
		static_cast<struct transcription_filter_data *>(data);

	signal_handler_t *sh_filter = obs_source_get_signal_handler(gf->context);
	signal_handler_disconnect(sh_filter, "enable", enable_callback, gf);

	obs_log(gf->log_level, "filter destroy");
	shutdown_whisper_thread(gf);

	if (gf->resampler_to_whisper) {
		audio_resampler_destroy(gf->resampler_to_whisper);
	}

	{
		std::lock_guard<std::mutex> lockbuf(gf->whisper_buf_mutex);
		bfree(gf->copy_buffers[0]);
		gf->copy_buffers[0] = nullptr;
		for (size_t i = 0; i < gf->channels; i++) {
			circlebuf_free(&gf->input_buffers[i]);
		}
	}
	circlebuf_free(&gf->info_buffer);

	if (gf->captions_monitor.isEnabled()) {
		gf->captions_monitor.stopThread();
	}
	if (gf->translation_monitor.isEnabled()) {
		gf->translation_monitor.stopThread();
	}

	bfree(gf);
}

void transcription_filter_update(void *data, obs_data_t *s)
{
	struct transcription_filter_data *gf =
		static_cast<struct transcription_filter_data *>(data);
	obs_log(gf->log_level, "LocalVocal filter update");

	gf->log_level = (int)obs_data_get_int(s, "log_level");
	gf->vad_enabled = obs_data_get_bool(s, "vad_enabled");
	gf->log_words = obs_data_get_bool(s, "log_words");
	gf->caption_to_stream = obs_data_get_bool(s, "caption_to_stream");
	gf->save_to_file = obs_data_get_bool(s, "file_output_enable");
	gf->save_srt = obs_data_get_bool(s, "subtitle_save_srt");
	gf->truncate_output_file = obs_data_get_bool(s, "truncate_output_file");
	gf->save_only_while_recording = obs_data_get_bool(s, "only_while_recording");
	gf->rename_file_to_match_recording = obs_data_get_bool(s, "rename_file_to_match_recording");
	// Get the current timestamp using the system clock
	gf->start_timestamp_ms = now_ms();
	gf->sentence_number = 1;
	gf->process_while_muted = obs_data_get_bool(s, "process_while_muted");
	gf->min_sub_duration = (int)obs_data_get_int(s, "min_sub_duration");
	gf->last_sub_render_time = now_ms();
	bool new_buffered_output = obs_data_get_bool(s, "buffered_output");
	int new_buffer_num_lines = (int)obs_data_get_int(s, "buffer_num_lines");
	int new_buffer_num_chars_per_line = (int)obs_data_get_int(s, "buffer_num_chars_per_line");
	TokenBufferSegmentation new_buffer_output_type =
		(TokenBufferSegmentation)obs_data_get_int(s, "buffer_output_type");
	const char *filter_words_replace = obs_data_get_string(s, "filter_words_replace");
	if (filter_words_replace != nullptr && strlen(filter_words_replace) > 0) {
		obs_log(gf->log_level, "filter_words_replace: %s", filter_words_replace);
		// deserialize the filter words replace
		gf->filter_words_replace = deserialize_filter_words_replace(filter_words_replace);
	} else {
		// clear the filter words replace
		gf->filter_words_replace.clear();
	}

	if (gf->save_to_file) {
		gf->output_file_path = "";
		// set the output file path
		const char *output_file_path = obs_data_get_string(s, "subtitle_output_filename");
		if (output_file_path != nullptr && strlen(output_file_path) > 0) {
			gf->output_file_path = output_file_path;
		} else {
			obs_log(gf->log_level, "output file path is empty, but selected to save");
		}
	}

	if (new_buffered_output) {
		obs_log(gf->log_level, "buffered_output enable");
		if (!gf->buffered_output || !gf->captions_monitor.isEnabled()) {
			obs_log(gf->log_level, "buffered_output currently disabled, enabling");
			gf->buffered_output = true;
			gf->captions_monitor.initialize(
				gf,
				[gf](const std::string &text) {
					if (gf->buffered_output) {
						send_caption_to_source(gf->text_source_name, text,
								       gf);
					}
				},
				[gf](const std::string &) {}, new_buffer_num_lines,
				new_buffer_num_chars_per_line, std::chrono::seconds(3),
				new_buffer_output_type);
			gf->translation_monitor.initialize(
				gf,
				[gf](const std::string &translated_text) {
					if (gf->buffered_output &&
					    gf->translation_output != "none") {
						send_caption_to_source(gf->translation_output,
								       translated_text, gf);
					}
				},
				[gf](const std::string &) {}, new_buffer_num_lines,
				new_buffer_num_chars_per_line, std::chrono::seconds(3),
				new_buffer_output_type);
		} else {
			if (new_buffer_num_lines != gf->buffered_output_num_lines ||
			    new_buffer_num_chars_per_line != gf->buffered_output_num_chars ||
			    new_buffer_output_type != gf->buffered_output_output_type) {
				obs_log(gf->log_level,
					"buffered_output parameters changed, updating");
				gf->captions_monitor.clear();
				gf->captions_monitor.setNumSentences(new_buffer_num_lines);
				gf->captions_monitor.setNumPerSentence(
					new_buffer_num_chars_per_line);
				gf->captions_monitor.setSegmentation(new_buffer_output_type);
				gf->translation_monitor.clear();
				gf->translation_monitor.setNumSentences(new_buffer_num_lines);
				gf->translation_monitor.setNumPerSentence(
					new_buffer_num_chars_per_line);
				gf->translation_monitor.setSegmentation(new_buffer_output_type);
			}
		}
		gf->buffered_output_num_lines = new_buffer_num_lines;
		gf->buffered_output_num_chars = new_buffer_num_chars_per_line;
		gf->buffered_output_output_type = new_buffer_output_type;
	} else {
		obs_log(gf->log_level, "buffered_output disable");
		if (gf->buffered_output) {
			obs_log(gf->log_level, "buffered_output currently enabled, disabling");
			if (gf->captions_monitor.isEnabled()) {
				gf->captions_monitor.clear();
				gf->captions_monitor.stopThread();
				gf->translation_monitor.clear();
				gf->translation_monitor.stopThread();
			}
			gf->buffered_output = false;
		}
	}

	// Amazon IVS settings
	gf->ivs_enabled = obs_data_get_bool(s, "amazon_ivs_group");
	gf->ivs_channel_arn = obs_data_get_string(s, "amazon_ivs_channel_arn");
	gf->aws_access_key = obs_data_get_string(s, "aws_access_key");
	gf->aws_secret_key = obs_data_get_string(s, "aws_secret_key");
	gf->aws_region = obs_data_get_string(s, "aws_region");

	// translation settings
	bool new_translate = obs_data_get_bool(s, "translate");
	gf->source_lang = obs_data_get_string(s, "translate_source_language");
	gf->target_lang = obs_data_get_string(s, "translate_target_language");
	gf->translation_ctx.add_context = obs_data_get_bool(s, "translate_add_context");
	gf->translation_ctx.input_tokenization_style =
		(InputTokenizationStyle)obs_data_get_int(s, "translate_input_tokenization_style");
	gf->translation_output = obs_data_get_string(s, "translate_output");
	std::string new_translate_model_index = obs_data_get_string(s, "translate_model");
	std::string new_translation_model_path_external =
		obs_data_get_string(s, "translation_model_path_external");

	if (new_translate) {
		if (new_translate != gf->translate ||
		    new_translate_model_index != gf->translation_model_index ||
		    new_translation_model_path_external != gf->translation_model_path_external) {
			// translation settings changed
			gf->translation_model_index = new_translate_model_index;
			gf->translation_model_path_external = new_translation_model_path_external;
			if (gf->translation_model_index != "whisper-based-translation") {
				start_translation(gf);
			} else {
				// whisper-based translation
				obs_log(gf->log_level, "Starting whisper-based translation...");
				gf->translate = false;
			}
		}
	} else {
		gf->translate = false;
	}

	// translation options
	if (gf->translate) {
		if (gf->translation_ctx.options) {
			gf->translation_ctx.options->sampling_temperature =
				(float)obs_data_get_double(s, "translation_sampling_temperature");
			gf->translation_ctx.options->repetition_penalty =
				(float)obs_data_get_double(s, "translation_repetition_penalty");
			gf->translation_ctx.options->beam_size =
				(int)obs_data_get_int(s, "translation_beam_size");
			gf->translation_ctx.options->max_decoding_length =
				(int)obs_data_get_int(s, "translation_max_decoding_length");
			gf->translation_ctx.options->no_repeat_ngram_size =
				(int)obs_data_get_int(s, "translation_no_repeat_ngram_size");
			gf->translation_ctx.options->max_input_length =
				(int)obs_data_get_int(s, "translation_max_input_length");
		}
	}

	obs_log(gf->log_level, "update text source");
	// update the text source
	const char *new_text_source_name = obs_data_get_string(s, "subtitle_sources");

	if (new_text_source_name == nullptr || strcmp(new_text_source_name, "none") == 0 ||
	    strcmp(new_text_source_name, "(null)") == 0 || strlen(new_text_source_name) == 0) {
		// new selected text source is not valid, release the old one
		gf->text_source_name.clear();
	} else {
		gf->text_source_name = new_text_source_name;
	}

	obs_log(gf->log_level, "update whisper params");
	{
		std::lock_guard<std::mutex> lock(gf->whisper_ctx_mutex);

		gf->sentence_psum_accept_thresh =
			(float)obs_data_get_double(s, "sentence_psum_accept_thresh");

		gf->whisper_params = whisper_full_default_params(
			(whisper_sampling_strategy)obs_data_get_int(s, "whisper_sampling_method"));
		gf->whisper_params.duration_ms = (int)obs_data_get_int(s, "buffer_size_msec");
		if (!new_translate || gf->translation_model_index != "whisper-based-translation") {
			const char *whisper_language_select =
				obs_data_get_string(s, "whisper_language_select");
			gf->whisper_params.language = (whisper_language_select != nullptr &&
						       strlen(whisper_language_select) > 0)
							      ? whisper_language_select
							      : "auto";
		} else {
			// take the language from gf->target_lang
			if (language_codes_2_reverse.count(gf->target_lang) > 0) {
				gf->whisper_params.language =
					language_codes_2_reverse[gf->target_lang].c_str();
			} else {
				gf->whisper_params.language = "auto";
			}
		}
		gf->whisper_params.initial_prompt =
			obs_data_get_string(s, "initial_prompt") != nullptr
				? obs_data_get_string(s, "initial_prompt")
				: "";
		gf->whisper_params.n_threads = (int)obs_data_get_int(s, "n_threads");
		gf->whisper_params.n_max_text_ctx = (int)obs_data_get_int(s, "n_max_text_ctx");
		gf->whisper_params.translate = obs_data_get_bool(s, "whisper_translate");
		gf->whisper_params.no_context = obs_data_get_bool(s, "no_context");
		gf->whisper_params.single_segment = obs_data_get_bool(s, "single_segment");
		gf->whisper_params.print_special = obs_data_get_bool(s, "print_special");
		gf->whisper_params.print_progress = obs_data_get_bool(s, "print_progress");
		gf->whisper_params.print_realtime = obs_data_get_bool(s, "print_realtime");
		gf->whisper_params.print_timestamps = obs_data_get_bool(s, "print_timestamps");
		gf->whisper_params.token_timestamps = obs_data_get_bool(s, "token_timestamps");
		gf->whisper_params.thold_pt = (float)obs_data_get_double(s, "thold_pt");
		gf->whisper_params.thold_ptsum = (float)obs_data_get_double(s, "thold_ptsum");
		gf->whisper_params.max_len = (int)obs_data_get_int(s, "max_len");
		gf->whisper_params.split_on_word = obs_data_get_bool(s, "split_on_word");
		gf->whisper_params.max_tokens = (int)obs_data_get_int(s, "max_tokens");
		gf->whisper_params.speed_up = obs_data_get_bool(s, "speed_up");
		gf->whisper_params.suppress_blank = obs_data_get_bool(s, "suppress_blank");
		gf->whisper_params.suppress_non_speech_tokens =
			obs_data_get_bool(s, "suppress_non_speech_tokens");
		gf->whisper_params.temperature = (float)obs_data_get_double(s, "temperature");
		gf->whisper_params.max_initial_ts = (float)obs_data_get_double(s, "max_initial_ts");
		gf->whisper_params.length_penalty = (float)obs_data_get_double(s, "length_penalty");

		if (gf->vad_enabled && gf->vad) {
			const float vad_threshold = (float)obs_data_get_double(s, "vad_threshold");
			gf->vad->set_threshold(vad_threshold);
		}
	}

	if (gf->context != nullptr && obs_source_enabled(gf->context)) {
		if (gf->initial_creation) {
			obs_log(LOG_INFO, "Initial filter creation and source enabled");

			// source was enabled on creation
			update_whisper_model(gf);
			gf->active = true;
			gf->initial_creation = false;
		} else {
			// check if the whisper model selection has changed
			const std::string new_model_path =
				obs_data_get_string(s, "whisper_model_path") != nullptr
					? obs_data_get_string(s, "whisper_model_path")
					: "Whisper Tiny English (74Mb)";
			if (gf->whisper_model_path != new_model_path) {
				obs_log(LOG_INFO, "New model selected: %s", new_model_path.c_str());
				update_whisper_model(gf);
			}
		}
	}
}

void *transcription_filter_create(obs_data_t *settings, obs_source_t *filter)
{
	obs_log(LOG_INFO, "LocalVocal filter create");

	void *data = bmalloc(sizeof(struct transcription_filter_data));
	struct transcription_filter_data *gf = new (data) transcription_filter_data();

	// Get the number of channels for the input source
	gf->channels = audio_output_get_channels(obs_get_audio());
	gf->sample_rate = audio_output_get_sample_rate(obs_get_audio());
	gf->frames = (size_t)((float)gf->sample_rate / (1000.0f / MAX_MS_WORK_BUFFER));
	gf->last_num_frames = 0;
	gf->min_sub_duration = (int)obs_data_get_int(settings, "min_sub_duration");
	gf->last_sub_render_time = now_ms();
	gf->log_level = (int)obs_data_get_int(settings, "log_level");
	gf->save_srt = obs_data_get_bool(settings, "subtitle_save_srt");
	gf->truncate_output_file = obs_data_get_bool(settings, "truncate_output_file");
	gf->save_only_while_recording = obs_data_get_bool(settings, "only_while_recording");
	gf->rename_file_to_match_recording =
		obs_data_get_bool(settings, "rename_file_to_match_recording");
	gf->process_while_muted = obs_data_get_bool(settings, "process_while_muted");
	gf->buffered_output = obs_data_get_bool(settings, "buffered_output");

	for (size_t i = 0; i < gf->channels; i++) {
		circlebuf_init(&gf->input_buffers[i]);
	}
	circlebuf_init(&gf->info_buffer);
	circlebuf_init(&gf->whisper_buffer);

	// allocate copy buffers
	gf->copy_buffers[0] =
		static_cast<float *>(bzalloc(gf->channels * gf->frames * sizeof(float)));
	if (gf->copy_buffers[0] == nullptr) {
		obs_log(LOG_ERROR, "Failed to allocate copy buffer");
		gf->active = false;
		return nullptr;
	}
	for (size_t c = 1; c < gf->channels; c++) { // set the channel pointers
		gf->copy_buffers[c] = gf->copy_buffers[0] + c * gf->frames;
	}
	memset(gf->copy_buffers[0], 0, gf->channels * gf->frames * sizeof(float));

	gf->context = filter;

	obs_log(gf->log_level, "channels %d, frames %d, sample_rate %d", (int)gf->channels,
		(int)gf->frames, gf->sample_rate);

	obs_log(gf->log_level, "setup audio resampler");
	struct resample_info src, dst;
	src.samples_per_sec = gf->sample_rate;
	src.format = AUDIO_FORMAT_FLOAT_PLANAR;
	src.speakers = convert_speaker_layout((uint8_t)gf->channels);

	dst.samples_per_sec = WHISPER_SAMPLE_RATE;
	dst.format = AUDIO_FORMAT_FLOAT_PLANAR;
	dst.speakers = convert_speaker_layout((uint8_t)1);

	gf->resampler_to_whisper = audio_resampler_create(&dst, &src);
	if (!gf->resampler_to_whisper) {
		obs_log(LOG_ERROR, "Failed to create resampler");
		gf->active = false;
		return nullptr;
	}

	obs_log(gf->log_level, "clear text source data");
	const char *subtitle_sources = obs_data_get_string(settings, "subtitle_sources");
	if (subtitle_sources == nullptr || strlen(subtitle_sources) == 0 ||
	    strcmp(subtitle_sources, "none") == 0 || strcmp(subtitle_sources, "(null)") == 0) {
		obs_log(gf->log_level, "Create text source");
		create_obs_text_source_if_needed();
		gf->text_source_name = "LocalVocal Subtitles";
		obs_data_set_string(settings, "subtitle_sources", "LocalVocal Subtitles");
	} else {
		// set the text source name
		gf->text_source_name = subtitle_sources;
	}
	obs_log(gf->log_level, "clear paths and whisper context");
	gf->whisper_model_file_currently_loaded = "";
	gf->output_file_path = std::string("");
	gf->whisper_model_path = std::string(""); // The update function will set the model path
	gf->whisper_context = nullptr;

	signal_handler_t *sh_filter = obs_source_get_signal_handler(gf->context);
	if (sh_filter == nullptr) {
		obs_log(LOG_ERROR, "Failed to get signal handler");
		gf->active = false;
		return nullptr;
	}

	signal_handler_connect(sh_filter, "enable", enable_callback, gf);

	obs_log(gf->log_level, "run update");
	// get the settings updated on the filter data struct
	transcription_filter_update(gf, settings);

	// handle the event OBS_FRONTEND_EVENT_RECORDING_STARTING to reset the srt sentence number
	// to match the subtitles with the recording
	obs_frontend_add_event_callback(recording_state_callback, gf);

	obs_log(gf->log_level, "filter created.");
	return gf;
}

void transcription_filter_activate(void *data)
{
	struct transcription_filter_data *gf =
		static_cast<struct transcription_filter_data *>(data);
	obs_log(gf->log_level, "filter activated");
	gf->active = true;
}

void transcription_filter_deactivate(void *data)
{
	struct transcription_filter_data *gf =
		static_cast<struct transcription_filter_data *>(data);
	obs_log(gf->log_level, "filter deactivated");
	gf->active = false;
}

void transcription_filter_show(void *data)
{
	struct transcription_filter_data *gf =
		static_cast<struct transcription_filter_data *>(data);
	obs_log(gf->log_level, "filter show");
}

void transcription_filter_hide(void *data)
{
	struct transcription_filter_data *gf =
		static_cast<struct transcription_filter_data *>(data);
	obs_log(gf->log_level, "filter hide");
}

void transcription_filter_defaults(obs_data_t *s)
{
	obs_log(LOG_DEBUG, "filter defaults");

	obs_data_set_default_bool(s, "buffered_output", false);
	obs_data_set_default_int(s, "buffer_num_lines", 2);
	obs_data_set_default_int(s, "buffer_num_chars_per_line", 8);
	obs_data_set_default_int(s, "buffer_output_type",
				 (int)TokenBufferSegmentation::SEGMENTATION_WORD);

	obs_data_set_default_bool(s, "vad_enabled", true);
	obs_data_set_default_double(s, "vad_threshold", 0.65);
	obs_data_set_default_int(s, "log_level", LOG_DEBUG);
	obs_data_set_default_bool(s, "log_words", false);
	obs_data_set_default_bool(s, "caption_to_stream", false);
	obs_data_set_default_string(s, "whisper_model_path", "Whisper Tiny English (74Mb)");
	obs_data_set_default_string(s, "whisper_language_select", "en");
	obs_data_set_default_string(s, "subtitle_sources", "none");
	obs_data_set_default_bool(s, "process_while_muted", false);
	obs_data_set_default_bool(s, "subtitle_save_srt", false);
	obs_data_set_default_bool(s, "truncate_output_file", false);
	obs_data_set_default_bool(s, "only_while_recording", false);
	obs_data_set_default_bool(s, "rename_file_to_match_recording", true);
	obs_data_set_default_int(s, "min_sub_duration", 3000);
	obs_data_set_default_bool(s, "advanced_settings", false);
	obs_data_set_default_bool(s, "translate", false);
	obs_data_set_default_string(s, "translate_target_language", "__es__");
	obs_data_set_default_string(s, "translate_source_language", "__en__");
	obs_data_set_default_bool(s, "translate_add_context", true);
	obs_data_set_default_string(s, "translate_model", "whisper-based-translation");
	obs_data_set_default_string(s, "translation_model_path_external", "");
	obs_data_set_default_int(s, "translate_input_tokenization_style", INPUT_TOKENIZAION_M2M100);
	obs_data_set_default_double(s, "sentence_psum_accept_thresh", 0.4);

	// translation options
	obs_data_set_default_double(s, "translation_sampling_temperature", 0.1);
	obs_data_set_default_double(s, "translation_repetition_penalty", 2.0);
	obs_data_set_default_int(s, "translation_beam_size", 1);
	obs_data_set_default_int(s, "translation_max_decoding_length", 65);
	obs_data_set_default_int(s, "translation_no_repeat_ngram_size", 1);
	obs_data_set_default_int(s, "translation_max_input_length", 65);

	// Amazon IVS
	obs_data_set_default_bool(s, "amazon_ivs_group", false);
	obs_data_set_default_string(s, "amazon_ivs_channel_arn", "");
	obs_data_set_default_string(s, "aws_access_key", "");
	obs_data_set_default_string(s, "aws_secret_key", "");
	obs_data_set_default_string(s, "aws_region", "us-west-2");

	// Whisper parameters
	obs_data_set_default_int(s, "whisper_sampling_method", WHISPER_SAMPLING_BEAM_SEARCH);
	obs_data_set_default_string(s, "initial_prompt", "");
	obs_data_set_default_int(s, "n_threads", 4);
	obs_data_set_default_int(s, "n_max_text_ctx", 16384);
	obs_data_set_default_bool(s, "whisper_translate", false);
	obs_data_set_default_bool(s, "no_context", true);
	obs_data_set_default_bool(s, "single_segment", true);
	obs_data_set_default_bool(s, "print_special", false);
	obs_data_set_default_bool(s, "print_progress", false);
	obs_data_set_default_bool(s, "print_realtime", false);
	obs_data_set_default_bool(s, "print_timestamps", false);
	obs_data_set_default_bool(s, "token_timestamps", false);
	obs_data_set_default_bool(s, "dtw_token_timestamps", false);
	obs_data_set_default_double(s, "thold_pt", 0.01);
	obs_data_set_default_double(s, "thold_ptsum", 0.01);
	obs_data_set_default_int(s, "max_len", 0);
	obs_data_set_default_bool(s, "split_on_word", true);
	obs_data_set_default_int(s, "max_tokens", 0);
	obs_data_set_default_bool(s, "speed_up", false);
	obs_data_set_default_bool(s, "suppress_blank", false);
	obs_data_set_default_bool(s, "suppress_non_speech_tokens", true);
	obs_data_set_default_double(s, "temperature", 0.1);
	obs_data_set_default_double(s, "max_initial_ts", 1.0);
	obs_data_set_default_double(s, "length_penalty", -1.0);
<<<<<<< HEAD
}

bool translation_options_callback(obs_properties_t *props, obs_property_t *property,
				  obs_data_t *settings)
{
	UNUSED_PARAMETER(property);
	// Show/Hide the translation group
	const bool translate_enabled = obs_data_get_bool(settings, "translate");
	const bool is_advanced = obs_data_get_int(settings, "advanced_settings_mode") == 1;
	for (const auto &prop : {"translate_target_language", "translate_model"}) {
		obs_property_set_visible(obs_properties_get(props, prop), translate_enabled);
	}
	for (const auto &prop :
	     {"translate_source_language", "translate_add_context", "translate_output",
	      "translate_input_tokenization_style", "translation_sampling_temperature",
	      "translation_repetition_penalty", "translation_beam_size",
	      "translation_max_decoding_length", "translation_no_repeat_ngram_size",
	      "translation_max_input_length"}) {
		obs_property_set_visible(obs_properties_get(props, prop),
					 translate_enabled && is_advanced);
	}
	const bool is_external =
		(strcmp(obs_data_get_string(settings, "translate_model"), "!!!external!!!") == 0);
	obs_property_set_visible(obs_properties_get(props, "translation_model_path_external"),
				 is_external && translate_enabled);
	return true;
}

bool advanced_settings_callback(obs_properties_t *props, obs_property_t *property,
				obs_data_t *settings)
{
	UNUSED_PARAMETER(property);
	// If advanced settings is enabled, show the advanced settings group
	const bool show_hide = obs_data_get_int(settings, "advanced_settings_mode") == 1;
	for (const std::string &prop_name :
	     {"whisper_params_group", "buffered_output_group", "log_group", "advanced_group",
	      "file_output_enable", "amazon_ivs_group"}) {
		obs_property_set_visible(obs_properties_get(props, prop_name.c_str()), show_hide);
	}
	translation_options_callback(props, NULL, settings);
	return true;
}

obs_properties_t *transcription_filter_properties(void *data)
{
	struct transcription_filter_data *gf =
		static_cast<struct transcription_filter_data *>(data);

	obs_properties_t *ppts = obs_properties_create();

	// add a drop down selection for advanced vs simple settings
	obs_property_t *advanced_settings = obs_properties_add_list(ppts, "advanced_settings_mode",
								    MT_("advanced_settings_mode"),
								    OBS_COMBO_TYPE_LIST,
								    OBS_COMBO_FORMAT_INT);
	obs_property_list_add_int(advanced_settings, MT_("simple_mode"), 0);
	obs_property_list_add_int(advanced_settings, MT_("advanced_mode"), 1);
	obs_property_set_modified_callback(advanced_settings, advanced_settings_callback);

	// add "General" group
	obs_properties_t *general_group = obs_properties_create();
	obs_properties_add_group(ppts, "general_group", MT_("general_group"), OBS_GROUP_NORMAL,
				 general_group);

	obs_property_t *subs_output =
		obs_properties_add_list(general_group, "subtitle_sources", MT_("subtitle_sources"),
					OBS_COMBO_TYPE_LIST, OBS_COMBO_FORMAT_STRING);
	// Add "none" option
	obs_property_list_add_string(subs_output, MT_("none_no_output"), "none");
	// Add text sources
	obs_enum_sources(add_sources_to_list, subs_output);

	// Add language selector
	obs_property_t *whisper_language_select_list =
		obs_properties_add_list(general_group, "whisper_language_select", MT_("language"),
					OBS_COMBO_TYPE_LIST, OBS_COMBO_FORMAT_STRING);
	// iterate over all available languages and add them to the list
	for (auto const &pair : whisper_available_lang_reverse) {
		obs_property_list_add_string(whisper_language_select_list, pair.first.c_str(),
					     pair.second.c_str());
	}

	// add "Transcription" group
	obs_properties_t *transcription_group = obs_properties_create();
	obs_properties_add_group(ppts, "transcription_group", MT_("transcription_group"),
				 OBS_GROUP_NORMAL, transcription_group);

	// Add a list of available whisper models to download
	obs_property_t *whisper_models_list = obs_properties_add_list(
		transcription_group, "whisper_model_path", MT_("whisper_model"),
		OBS_COMBO_TYPE_LIST, OBS_COMBO_FORMAT_STRING);
	// Add models from models_info map
	for (const auto &model_info : models_info) {
		if (model_info.second.type == MODEL_TYPE_TRANSCRIPTION) {
			obs_property_list_add_string(whisper_models_list, model_info.first.c_str(),
						     model_info.first.c_str());
		}
	}
	obs_property_list_add_string(whisper_models_list, "Load external model file",
				     "!!!external!!!");

	// Add a file selection input to select an external model file
	obs_properties_add_path(transcription_group, "whisper_model_path_external",
				MT_("external_model_file"), OBS_PATH_FILE, "Model (*.bin)", NULL);
	// Hide the external model file selection input
	obs_property_set_visible(obs_properties_get(ppts, "whisper_model_path_external"), false);

	// Add a callback to the model list to handle the external model file selection
	obs_property_set_modified_callback2(
		whisper_models_list,
		[](void *data_, obs_properties_t *props, obs_property_t *property,
		   obs_data_t *settings) {
			UNUSED_PARAMETER(property);
			struct transcription_filter_data *gf_ =
				static_cast<struct transcription_filter_data *>(data_);
			// If the selected model is the external model, show the external model file selection
			// input
			const char *new_model_path_cstr =
				obs_data_get_string(settings, "whisper_model_path") != nullptr
					? obs_data_get_string(settings, "whisper_model_path")
					: "";
			const std::string new_model_path = new_model_path_cstr;
			const bool is_external =
				(new_model_path.find("!!!external!!!") != std::string::npos);
			if (is_external) {
				obs_property_set_visible(
					obs_properties_get(props, "whisper_model_path_external"),
					true);
			} else {
				obs_property_set_visible(
					obs_properties_get(props, "whisper_model_path_external"),
					false);
			}

			// check if this is a new model selection
			if (gf_->whisper_model_loaded_new) {
				// if the model is english-only -> hide all the languages but english
				const bool is_english_only_internal =
					(new_model_path.find("English") != std::string::npos) &&
					!is_external;
				// clear the language selection list ("whisper_language_select")
				obs_property_t *prop_lang =
					obs_properties_get(props, "whisper_language_select");
				obs_property_list_clear(prop_lang);
				if (is_english_only_internal) {
					// add only the english language
					obs_property_list_add_string(prop_lang, "English", "en");
					// set the language to english
					obs_data_set_string(settings, "whisper_language_select",
							    "en");
				} else {
					// add all the languages
					for (const auto &lang : whisper_available_lang) {
						obs_property_list_add_string(prop_lang,
									     lang.second.c_str(),
									     lang.first.c_str());
					}
					// set the language to auto (default)
					obs_data_set_string(settings, "whisper_language_select",
							    "auto");
				}
				gf_->whisper_model_loaded_new = false;
			}
			return true;
		},
		gf);

	// add translation option group
	obs_properties_t *translation_group = obs_properties_create();
	obs_property_t *translation_group_prop = obs_properties_add_group(
		ppts, "translate", MT_("translate"), OBS_GROUP_CHECKABLE, translation_group);

	// add explaination text
	obs_properties_add_text(translation_group, "translate_explaination",
				MT_("translate_explaination"), OBS_TEXT_INFO);

	// add translation model selection
	obs_property_t *prop_translate_model = obs_properties_add_list(
		translation_group, "translate_model", MT_("translate_model"), OBS_COMBO_TYPE_LIST,
		OBS_COMBO_FORMAT_STRING);
	// Populate the dropdown with the translation models
	// add "Whisper-Based Translation" option
	obs_property_list_add_string(prop_translate_model, MT_("Whisper-Based-Translation"),
				     "whisper-based-translation");
	for (const auto &model_info : models_info) {
		if (model_info.second.type == MODEL_TYPE_TRANSLATION) {
			obs_property_list_add_string(prop_translate_model, model_info.first.c_str(),
						     model_info.first.c_str());
		}
	}
	// add external model option
	obs_property_list_add_string(prop_translate_model, MT_("load_external_model"),
				     "!!!external!!!");
	// add callback to handle the external model file selection
	obs_properties_add_path(translation_group, "translation_model_path_external",
				MT_("external_model_folder"), OBS_PATH_DIRECTORY,
				"CT2 Model folder", NULL);
	// Hide the external model file selection input
	obs_property_set_visible(obs_properties_get(ppts, "translation_model_path_external"),
				 false);
	// Add a callback to the model list to handle the external model file selection
	obs_property_set_modified_callback(prop_translate_model, [](obs_properties_t *props,
								    obs_property_t *property,
								    obs_data_t *settings) {
		UNUSED_PARAMETER(property);
		// If the selected model is the external model, show the external model file selection
		// input
		const char *new_model_path = obs_data_get_string(settings, "translate_model");
		const bool is_external = (strcmp(new_model_path, "!!!external!!!") == 0);
		const bool is_whisper = (strcmp(new_model_path, "whisper-based-translation") == 0);
		const bool is_advanced = obs_data_get_int(settings, "advanced_settings_mode") == 1;
		obs_property_set_visible(
			obs_properties_get(props, "translation_model_path_external"), is_external);
		obs_property_set_visible(obs_properties_get(props, "translate_source_language"),
					 !is_whisper && is_advanced);
		obs_property_set_visible(obs_properties_get(props, "translate_add_context"),
					 !is_whisper && is_advanced);
		obs_property_set_visible(obs_properties_get(props,
							    "translate_input_tokenization_style"),
					 !is_whisper && is_advanced);
		obs_property_set_visible(obs_properties_get(props, "translate_output"),
					 !is_whisper && is_advanced);
		return true;
	});
	// add target language selection
	obs_property_t *prop_tgt = obs_properties_add_list(
		translation_group, "translate_target_language", MT_("target_language"),
		OBS_COMBO_TYPE_LIST, OBS_COMBO_FORMAT_STRING);
	obs_property_t *prop_src = obs_properties_add_list(
		translation_group, "translate_source_language", MT_("source_language"),
		OBS_COMBO_TYPE_LIST, OBS_COMBO_FORMAT_STRING);
	obs_properties_add_bool(translation_group, "translate_add_context",
				MT_("translate_add_context"));

	// Populate the dropdown with the language codes
	for (const auto &language : language_codes) {
		obs_property_list_add_string(prop_tgt, language.second.c_str(),
					     language.first.c_str());
		obs_property_list_add_string(prop_src, language.second.c_str(),
					     language.first.c_str());
	}
	// add option for routing the translation to an output source
	obs_property_t *prop_output = obs_properties_add_list(translation_group, "translate_output",
							      MT_("translate_output"),
							      OBS_COMBO_TYPE_LIST,
							      OBS_COMBO_FORMAT_STRING);
	obs_property_list_add_string(prop_output, "Write to captions output", "none");
	obs_enum_sources(add_sources_to_list, prop_output);

	// add callback to enable/disable translation group
	obs_property_set_modified_callback(translation_group_prop, translation_options_callback);
	// add tokenization style options
	obs_property_t *prop_token_style =
		obs_properties_add_list(translation_group, "translate_input_tokenization_style",
					MT_("translate_input_tokenization_style"),
					OBS_COMBO_TYPE_LIST, OBS_COMBO_FORMAT_INT);
	obs_property_list_add_int(prop_token_style, "M2M100 Tokens", INPUT_TOKENIZAION_M2M100);
	obs_property_list_add_int(prop_token_style, "T5 Tokens", INPUT_TOKENIZAION_T5);

	// add translation options: beam_size, max_decoding_length, repetition_penalty, no_repeat_ngram_size, max_input_length, sampling_temperature
	obs_properties_add_float_slider(translation_group, "translation_sampling_temperature",
					MT_("translation_sampling_temperature"), 0.0, 1.0, 0.05);
	obs_properties_add_float_slider(translation_group, "translation_repetition_penalty",
					MT_("translation_repetition_penalty"), 1.0, 5.0, 0.25);
	obs_properties_add_int_slider(translation_group, "translation_beam_size",
				      MT_("translation_beam_size"), 1, 10, 1);
	obs_properties_add_int_slider(translation_group, "translation_max_decoding_length",
				      MT_("translation_max_decoding_length"), 1, 100, 5);
	obs_properties_add_int_slider(translation_group, "translation_max_input_length",
				      MT_("translation_max_input_length"), 1, 100, 5);
	obs_properties_add_int_slider(translation_group, "translation_no_repeat_ngram_size",
				      MT_("translation_no_repeat_ngram_size"), 1, 10, 1);

	// create a file output group
	obs_properties_t *file_output_group = obs_properties_create();
	obs_property_t *file_output_group_prop =
		obs_properties_add_group(ppts, "file_output_enable", MT_("file_output_group"),
					 OBS_GROUP_CHECKABLE, file_output_group);

	// add a checkbox for file output
	obs_properties_add_path(file_output_group, "subtitle_output_filename",
				MT_("output_filename"), OBS_PATH_FILE_SAVE, "Text (*.txt)", NULL);
	obs_properties_add_bool(file_output_group, "subtitle_save_srt", MT_("save_srt"));
	obs_properties_add_bool(file_output_group, "truncate_output_file",
				MT_("truncate_output_file"));
	obs_properties_add_bool(file_output_group, "only_while_recording",
				MT_("only_while_recording"));
	obs_properties_add_bool(file_output_group, "rename_file_to_match_recording",
				MT_("rename_file_to_match_recording"));
	obs_property_set_modified_callback(file_output_group_prop, file_output_select_changed);

	// add buffered output options group
	obs_properties_t *buffered_output_group = obs_properties_create();
	obs_properties_add_group(ppts, "buffered_output_group", MT_("buffered_output_parameters"),
				 OBS_GROUP_NORMAL, buffered_output_group);
	obs_properties_add_bool(buffered_output_group, "buffered_output", MT_("buffered_output"));
	// add buffer "type" character or word
	obs_property_t *buffer_type_list = obs_properties_add_list(
		buffered_output_group, "buffer_output_type", MT_("buffer_output_type"),
		OBS_COMBO_TYPE_LIST, OBS_COMBO_FORMAT_INT);
	obs_property_list_add_int(buffer_type_list, "Character", SEGMENTATION_TOKEN);
	obs_property_list_add_int(buffer_type_list, "Word", SEGMENTATION_WORD);
	// add buffer lines parameter
	obs_properties_add_int_slider(buffered_output_group, "buffer_num_lines",
				      MT_("buffer_num_lines"), 1, 5, 1);
	// add buffer number of characters per line parameter
	obs_properties_add_int_slider(buffered_output_group, "buffer_num_chars_per_line",
				      MT_("buffer_num_chars_per_line"), 1, 100, 1);

	// add group for Amazon IVS settings
	obs_properties_t *amazon_ivs_group = obs_properties_create();
	obs_properties_add_group(ppts, "amazon_ivs_group", MT_("amazon_ivs_parameters"),
				 OBS_GROUP_CHECKABLE, amazon_ivs_group);
	// add Amazon IVS channel ARN
	obs_properties_add_text(amazon_ivs_group, "amazon_ivs_channel_arn",
				MT_("amazon_ivs_channel_arn"), OBS_TEXT_DEFAULT);
	// add AWS_ACCESS_KEY
	obs_properties_add_text(amazon_ivs_group, "aws_access_key", MT_("aws_access_key"),
				OBS_TEXT_DEFAULT);
	// add AWS_SECRET_KEY
	obs_properties_add_text(amazon_ivs_group, "aws_secret_key", MT_("aws_secret_key"),
				OBS_TEXT_PASSWORD);
	// add region
	obs_properties_add_text(amazon_ivs_group, "aws_region", MT_("aws_region"),
				OBS_TEXT_DEFAULT);

	// add a group for advanced configuration
	obs_properties_t *advanced_config_group = obs_properties_create();
	obs_properties_add_group(ppts, "advanced_group", MT_("advanced_group"), OBS_GROUP_NORMAL,
				 advanced_config_group);

	obs_properties_add_bool(advanced_config_group, "caption_to_stream",
				MT_("caption_to_stream"));

	obs_properties_add_int_slider(advanced_config_group, "min_sub_duration",
				      MT_("min_sub_duration"), 1000, 5000, 50);
	obs_properties_add_float_slider(advanced_config_group, "sentence_psum_accept_thresh",
					MT_("sentence_psum_accept_thresh"), 0.0, 1.0, 0.05);

	obs_properties_add_bool(advanced_config_group, "process_while_muted",
				MT_("process_while_muted"));

	obs_properties_add_bool(advanced_config_group, "vad_enabled", MT_("vad_enabled"));
	// add vad threshold slider
	obs_properties_add_float_slider(advanced_config_group, "vad_threshold",
					MT_("vad_threshold"), 0.0, 1.0, 0.05);

	// add a group for Logging options
	obs_properties_t *log_group = obs_properties_create();
	obs_properties_add_group(ppts, "log_group", MT_("log_group"), OBS_GROUP_NORMAL, log_group);

	obs_properties_add_bool(log_group, "log_words", MT_("log_words"));
	obs_property_t *list = obs_properties_add_list(log_group, "log_level", MT_("log_level"),
						       OBS_COMBO_TYPE_LIST, OBS_COMBO_FORMAT_INT);
	obs_property_list_add_int(list, "DEBUG (Won't show)", LOG_DEBUG);
	obs_property_list_add_int(list, "INFO", LOG_INFO);
	obs_property_list_add_int(list, "WARNING", LOG_WARNING);

	// add button to open filter and replace UI dialog
	obs_properties_add_button2(
		advanced_config_group, "open_filter_ui", MT_("open_filter_ui"),
		[](obs_properties_t *props, obs_property_t *property, void *data_) {
			UNUSED_PARAMETER(props);
			UNUSED_PARAMETER(property);
			struct transcription_filter_data *gf_ =
				static_cast<struct transcription_filter_data *>(data_);
			FilterReplaceDialog *filter_replace_dialog = new FilterReplaceDialog(
				(QWidget *)obs_frontend_get_main_window(), gf_);
			filter_replace_dialog->exec();
			// store the filter data on the source settings
			obs_data_t *settings = obs_source_get_settings(gf_->context);
			// serialize the filter data
			const std::string filter_data =
				serialize_filter_words_replace(gf_->filter_words_replace);
			obs_data_set_string(settings, "filter_words_replace", filter_data.c_str());
			obs_data_release(settings);
			return true;
		},
		gf);

	obs_properties_t *whisper_params_group = obs_properties_create();
	obs_properties_add_group(ppts, "whisper_params_group", MT_("whisper_parameters"),
				 OBS_GROUP_NORMAL, whisper_params_group);

	obs_property_t *whisper_sampling_method_list = obs_properties_add_list(
		whisper_params_group, "whisper_sampling_method", MT_("whisper_sampling_method"),
		OBS_COMBO_TYPE_LIST, OBS_COMBO_FORMAT_INT);
	obs_property_list_add_int(whisper_sampling_method_list, "Beam search",
				  WHISPER_SAMPLING_BEAM_SEARCH);
	obs_property_list_add_int(whisper_sampling_method_list, "Greedy", WHISPER_SAMPLING_GREEDY);

	// int n_threads;
	obs_properties_add_int_slider(whisper_params_group, "n_threads", MT_("n_threads"), 1, 8, 1);
	// int n_max_text_ctx;     // max tokens to use from past text as prompt for the decoder
	obs_properties_add_int_slider(whisper_params_group, "n_max_text_ctx", MT_("n_max_text_ctx"),
				      0, 16384, 100);
	// int offset_ms;          // start offset in ms
	// int duration_ms;        // audio duration to process in ms
	// bool translate;
	obs_properties_add_bool(whisper_params_group, "whisper_translate",
				MT_("whisper_translate"));
	// bool no_context;        // do not use past transcription (if any) as initial prompt for the decoder
	obs_properties_add_bool(whisper_params_group, "no_context", MT_("no_context"));
	// bool single_segment;    // force single segment output (useful for streaming)
	obs_properties_add_bool(whisper_params_group, "single_segment", MT_("single_segment"));
	// bool print_special;     // print special tokens (e.g. <SOT>, <EOT>, <BEG>, etc.)
	obs_properties_add_bool(whisper_params_group, "print_special", MT_("print_special"));
	// bool print_progress;    // print progress information
	obs_properties_add_bool(whisper_params_group, "print_progress", MT_("print_progress"));
	// bool print_realtime;    // print results from within whisper.cpp (avoid it, use callback instead)
	obs_properties_add_bool(whisper_params_group, "print_realtime", MT_("print_realtime"));
	// bool print_timestamps;  // print timestamps for each text segment when printing realtime
	obs_properties_add_bool(whisper_params_group, "print_timestamps", MT_("print_timestamps"));
	// bool  token_timestamps; // enable token-level timestamps
	obs_properties_add_bool(whisper_params_group, "token_timestamps", MT_("token_timestamps"));
	// enable DTW timestamps
	obs_properties_add_bool(whisper_params_group, "dtw_token_timestamps",
				MT_("dtw_token_timestamps"));
	// float thold_pt;         // timestamp token probability threshold (~0.01)
	obs_properties_add_float_slider(whisper_params_group, "thold_pt", MT_("thold_pt"), 0.0f,
					1.0f, 0.05f);
	// float thold_ptsum;      // timestamp token sum probability threshold (~0.01)
	obs_properties_add_float_slider(whisper_params_group, "thold_ptsum", MT_("thold_ptsum"),
					0.0f, 1.0f, 0.05f);
	// int   max_len;          // max segment length in characters
	obs_properties_add_int_slider(whisper_params_group, "max_len", MT_("max_len"), 0, 100, 1);
	// bool  split_on_word;    // split on word rather than on token (when used with max_len)
	obs_properties_add_bool(whisper_params_group, "split_on_word", MT_("split_on_word"));
	// int   max_tokens;       // max tokens per segment (0 = no limit)
	obs_properties_add_int_slider(whisper_params_group, "max_tokens", MT_("max_tokens"), 0, 100,
				      1);
	// bool speed_up;          // speed-up the audio by 2x using Phase Vocoder
	obs_properties_add_bool(whisper_params_group, "speed_up", MT_("speed_up"));
	// const char * initial_prompt;
	obs_properties_add_text(whisper_params_group, "initial_prompt", MT_("initial_prompt"),
				OBS_TEXT_DEFAULT);
	// bool suppress_blank
	obs_properties_add_bool(whisper_params_group, "suppress_blank", MT_("suppress_blank"));
	// bool suppress_non_speech_tokens
	obs_properties_add_bool(whisper_params_group, "suppress_non_speech_tokens",
				MT_("suppress_non_speech_tokens"));
	// float temperature
	obs_properties_add_float_slider(whisper_params_group, "temperature", MT_("temperature"),
					0.0f, 1.0f, 0.05f);
	// float max_initial_ts
	obs_properties_add_float_slider(whisper_params_group, "max_initial_ts",
					MT_("max_initial_ts"), 0.0f, 1.0f, 0.05f);
	// float length_penalty
	obs_properties_add_float_slider(whisper_params_group, "length_penalty",
					MT_("length_penalty"), -1.0f, 1.0f, 0.1f);

	// Add a informative text about the plugin
	obs_properties_add_text(
		ppts, "info",
		QString(PLUGIN_INFO_TEMPLATE).arg(PLUGIN_VERSION).toStdString().c_str(),
		OBS_TEXT_INFO);

	UNUSED_PARAMETER(data);
	return ppts;
=======
>>>>>>> 4e3fdcd6
}<|MERGE_RESOLUTION|>--- conflicted
+++ resolved
@@ -635,466 +635,4 @@
 	obs_data_set_default_double(s, "temperature", 0.1);
 	obs_data_set_default_double(s, "max_initial_ts", 1.0);
 	obs_data_set_default_double(s, "length_penalty", -1.0);
-<<<<<<< HEAD
-}
-
-bool translation_options_callback(obs_properties_t *props, obs_property_t *property,
-				  obs_data_t *settings)
-{
-	UNUSED_PARAMETER(property);
-	// Show/Hide the translation group
-	const bool translate_enabled = obs_data_get_bool(settings, "translate");
-	const bool is_advanced = obs_data_get_int(settings, "advanced_settings_mode") == 1;
-	for (const auto &prop : {"translate_target_language", "translate_model"}) {
-		obs_property_set_visible(obs_properties_get(props, prop), translate_enabled);
-	}
-	for (const auto &prop :
-	     {"translate_source_language", "translate_add_context", "translate_output",
-	      "translate_input_tokenization_style", "translation_sampling_temperature",
-	      "translation_repetition_penalty", "translation_beam_size",
-	      "translation_max_decoding_length", "translation_no_repeat_ngram_size",
-	      "translation_max_input_length"}) {
-		obs_property_set_visible(obs_properties_get(props, prop),
-					 translate_enabled && is_advanced);
-	}
-	const bool is_external =
-		(strcmp(obs_data_get_string(settings, "translate_model"), "!!!external!!!") == 0);
-	obs_property_set_visible(obs_properties_get(props, "translation_model_path_external"),
-				 is_external && translate_enabled);
-	return true;
-}
-
-bool advanced_settings_callback(obs_properties_t *props, obs_property_t *property,
-				obs_data_t *settings)
-{
-	UNUSED_PARAMETER(property);
-	// If advanced settings is enabled, show the advanced settings group
-	const bool show_hide = obs_data_get_int(settings, "advanced_settings_mode") == 1;
-	for (const std::string &prop_name :
-	     {"whisper_params_group", "buffered_output_group", "log_group", "advanced_group",
-	      "file_output_enable", "amazon_ivs_group"}) {
-		obs_property_set_visible(obs_properties_get(props, prop_name.c_str()), show_hide);
-	}
-	translation_options_callback(props, NULL, settings);
-	return true;
-}
-
-obs_properties_t *transcription_filter_properties(void *data)
-{
-	struct transcription_filter_data *gf =
-		static_cast<struct transcription_filter_data *>(data);
-
-	obs_properties_t *ppts = obs_properties_create();
-
-	// add a drop down selection for advanced vs simple settings
-	obs_property_t *advanced_settings = obs_properties_add_list(ppts, "advanced_settings_mode",
-								    MT_("advanced_settings_mode"),
-								    OBS_COMBO_TYPE_LIST,
-								    OBS_COMBO_FORMAT_INT);
-	obs_property_list_add_int(advanced_settings, MT_("simple_mode"), 0);
-	obs_property_list_add_int(advanced_settings, MT_("advanced_mode"), 1);
-	obs_property_set_modified_callback(advanced_settings, advanced_settings_callback);
-
-	// add "General" group
-	obs_properties_t *general_group = obs_properties_create();
-	obs_properties_add_group(ppts, "general_group", MT_("general_group"), OBS_GROUP_NORMAL,
-				 general_group);
-
-	obs_property_t *subs_output =
-		obs_properties_add_list(general_group, "subtitle_sources", MT_("subtitle_sources"),
-					OBS_COMBO_TYPE_LIST, OBS_COMBO_FORMAT_STRING);
-	// Add "none" option
-	obs_property_list_add_string(subs_output, MT_("none_no_output"), "none");
-	// Add text sources
-	obs_enum_sources(add_sources_to_list, subs_output);
-
-	// Add language selector
-	obs_property_t *whisper_language_select_list =
-		obs_properties_add_list(general_group, "whisper_language_select", MT_("language"),
-					OBS_COMBO_TYPE_LIST, OBS_COMBO_FORMAT_STRING);
-	// iterate over all available languages and add them to the list
-	for (auto const &pair : whisper_available_lang_reverse) {
-		obs_property_list_add_string(whisper_language_select_list, pair.first.c_str(),
-					     pair.second.c_str());
-	}
-
-	// add "Transcription" group
-	obs_properties_t *transcription_group = obs_properties_create();
-	obs_properties_add_group(ppts, "transcription_group", MT_("transcription_group"),
-				 OBS_GROUP_NORMAL, transcription_group);
-
-	// Add a list of available whisper models to download
-	obs_property_t *whisper_models_list = obs_properties_add_list(
-		transcription_group, "whisper_model_path", MT_("whisper_model"),
-		OBS_COMBO_TYPE_LIST, OBS_COMBO_FORMAT_STRING);
-	// Add models from models_info map
-	for (const auto &model_info : models_info) {
-		if (model_info.second.type == MODEL_TYPE_TRANSCRIPTION) {
-			obs_property_list_add_string(whisper_models_list, model_info.first.c_str(),
-						     model_info.first.c_str());
-		}
-	}
-	obs_property_list_add_string(whisper_models_list, "Load external model file",
-				     "!!!external!!!");
-
-	// Add a file selection input to select an external model file
-	obs_properties_add_path(transcription_group, "whisper_model_path_external",
-				MT_("external_model_file"), OBS_PATH_FILE, "Model (*.bin)", NULL);
-	// Hide the external model file selection input
-	obs_property_set_visible(obs_properties_get(ppts, "whisper_model_path_external"), false);
-
-	// Add a callback to the model list to handle the external model file selection
-	obs_property_set_modified_callback2(
-		whisper_models_list,
-		[](void *data_, obs_properties_t *props, obs_property_t *property,
-		   obs_data_t *settings) {
-			UNUSED_PARAMETER(property);
-			struct transcription_filter_data *gf_ =
-				static_cast<struct transcription_filter_data *>(data_);
-			// If the selected model is the external model, show the external model file selection
-			// input
-			const char *new_model_path_cstr =
-				obs_data_get_string(settings, "whisper_model_path") != nullptr
-					? obs_data_get_string(settings, "whisper_model_path")
-					: "";
-			const std::string new_model_path = new_model_path_cstr;
-			const bool is_external =
-				(new_model_path.find("!!!external!!!") != std::string::npos);
-			if (is_external) {
-				obs_property_set_visible(
-					obs_properties_get(props, "whisper_model_path_external"),
-					true);
-			} else {
-				obs_property_set_visible(
-					obs_properties_get(props, "whisper_model_path_external"),
-					false);
-			}
-
-			// check if this is a new model selection
-			if (gf_->whisper_model_loaded_new) {
-				// if the model is english-only -> hide all the languages but english
-				const bool is_english_only_internal =
-					(new_model_path.find("English") != std::string::npos) &&
-					!is_external;
-				// clear the language selection list ("whisper_language_select")
-				obs_property_t *prop_lang =
-					obs_properties_get(props, "whisper_language_select");
-				obs_property_list_clear(prop_lang);
-				if (is_english_only_internal) {
-					// add only the english language
-					obs_property_list_add_string(prop_lang, "English", "en");
-					// set the language to english
-					obs_data_set_string(settings, "whisper_language_select",
-							    "en");
-				} else {
-					// add all the languages
-					for (const auto &lang : whisper_available_lang) {
-						obs_property_list_add_string(prop_lang,
-									     lang.second.c_str(),
-									     lang.first.c_str());
-					}
-					// set the language to auto (default)
-					obs_data_set_string(settings, "whisper_language_select",
-							    "auto");
-				}
-				gf_->whisper_model_loaded_new = false;
-			}
-			return true;
-		},
-		gf);
-
-	// add translation option group
-	obs_properties_t *translation_group = obs_properties_create();
-	obs_property_t *translation_group_prop = obs_properties_add_group(
-		ppts, "translate", MT_("translate"), OBS_GROUP_CHECKABLE, translation_group);
-
-	// add explaination text
-	obs_properties_add_text(translation_group, "translate_explaination",
-				MT_("translate_explaination"), OBS_TEXT_INFO);
-
-	// add translation model selection
-	obs_property_t *prop_translate_model = obs_properties_add_list(
-		translation_group, "translate_model", MT_("translate_model"), OBS_COMBO_TYPE_LIST,
-		OBS_COMBO_FORMAT_STRING);
-	// Populate the dropdown with the translation models
-	// add "Whisper-Based Translation" option
-	obs_property_list_add_string(prop_translate_model, MT_("Whisper-Based-Translation"),
-				     "whisper-based-translation");
-	for (const auto &model_info : models_info) {
-		if (model_info.second.type == MODEL_TYPE_TRANSLATION) {
-			obs_property_list_add_string(prop_translate_model, model_info.first.c_str(),
-						     model_info.first.c_str());
-		}
-	}
-	// add external model option
-	obs_property_list_add_string(prop_translate_model, MT_("load_external_model"),
-				     "!!!external!!!");
-	// add callback to handle the external model file selection
-	obs_properties_add_path(translation_group, "translation_model_path_external",
-				MT_("external_model_folder"), OBS_PATH_DIRECTORY,
-				"CT2 Model folder", NULL);
-	// Hide the external model file selection input
-	obs_property_set_visible(obs_properties_get(ppts, "translation_model_path_external"),
-				 false);
-	// Add a callback to the model list to handle the external model file selection
-	obs_property_set_modified_callback(prop_translate_model, [](obs_properties_t *props,
-								    obs_property_t *property,
-								    obs_data_t *settings) {
-		UNUSED_PARAMETER(property);
-		// If the selected model is the external model, show the external model file selection
-		// input
-		const char *new_model_path = obs_data_get_string(settings, "translate_model");
-		const bool is_external = (strcmp(new_model_path, "!!!external!!!") == 0);
-		const bool is_whisper = (strcmp(new_model_path, "whisper-based-translation") == 0);
-		const bool is_advanced = obs_data_get_int(settings, "advanced_settings_mode") == 1;
-		obs_property_set_visible(
-			obs_properties_get(props, "translation_model_path_external"), is_external);
-		obs_property_set_visible(obs_properties_get(props, "translate_source_language"),
-					 !is_whisper && is_advanced);
-		obs_property_set_visible(obs_properties_get(props, "translate_add_context"),
-					 !is_whisper && is_advanced);
-		obs_property_set_visible(obs_properties_get(props,
-							    "translate_input_tokenization_style"),
-					 !is_whisper && is_advanced);
-		obs_property_set_visible(obs_properties_get(props, "translate_output"),
-					 !is_whisper && is_advanced);
-		return true;
-	});
-	// add target language selection
-	obs_property_t *prop_tgt = obs_properties_add_list(
-		translation_group, "translate_target_language", MT_("target_language"),
-		OBS_COMBO_TYPE_LIST, OBS_COMBO_FORMAT_STRING);
-	obs_property_t *prop_src = obs_properties_add_list(
-		translation_group, "translate_source_language", MT_("source_language"),
-		OBS_COMBO_TYPE_LIST, OBS_COMBO_FORMAT_STRING);
-	obs_properties_add_bool(translation_group, "translate_add_context",
-				MT_("translate_add_context"));
-
-	// Populate the dropdown with the language codes
-	for (const auto &language : language_codes) {
-		obs_property_list_add_string(prop_tgt, language.second.c_str(),
-					     language.first.c_str());
-		obs_property_list_add_string(prop_src, language.second.c_str(),
-					     language.first.c_str());
-	}
-	// add option for routing the translation to an output source
-	obs_property_t *prop_output = obs_properties_add_list(translation_group, "translate_output",
-							      MT_("translate_output"),
-							      OBS_COMBO_TYPE_LIST,
-							      OBS_COMBO_FORMAT_STRING);
-	obs_property_list_add_string(prop_output, "Write to captions output", "none");
-	obs_enum_sources(add_sources_to_list, prop_output);
-
-	// add callback to enable/disable translation group
-	obs_property_set_modified_callback(translation_group_prop, translation_options_callback);
-	// add tokenization style options
-	obs_property_t *prop_token_style =
-		obs_properties_add_list(translation_group, "translate_input_tokenization_style",
-					MT_("translate_input_tokenization_style"),
-					OBS_COMBO_TYPE_LIST, OBS_COMBO_FORMAT_INT);
-	obs_property_list_add_int(prop_token_style, "M2M100 Tokens", INPUT_TOKENIZAION_M2M100);
-	obs_property_list_add_int(prop_token_style, "T5 Tokens", INPUT_TOKENIZAION_T5);
-
-	// add translation options: beam_size, max_decoding_length, repetition_penalty, no_repeat_ngram_size, max_input_length, sampling_temperature
-	obs_properties_add_float_slider(translation_group, "translation_sampling_temperature",
-					MT_("translation_sampling_temperature"), 0.0, 1.0, 0.05);
-	obs_properties_add_float_slider(translation_group, "translation_repetition_penalty",
-					MT_("translation_repetition_penalty"), 1.0, 5.0, 0.25);
-	obs_properties_add_int_slider(translation_group, "translation_beam_size",
-				      MT_("translation_beam_size"), 1, 10, 1);
-	obs_properties_add_int_slider(translation_group, "translation_max_decoding_length",
-				      MT_("translation_max_decoding_length"), 1, 100, 5);
-	obs_properties_add_int_slider(translation_group, "translation_max_input_length",
-				      MT_("translation_max_input_length"), 1, 100, 5);
-	obs_properties_add_int_slider(translation_group, "translation_no_repeat_ngram_size",
-				      MT_("translation_no_repeat_ngram_size"), 1, 10, 1);
-
-	// create a file output group
-	obs_properties_t *file_output_group = obs_properties_create();
-	obs_property_t *file_output_group_prop =
-		obs_properties_add_group(ppts, "file_output_enable", MT_("file_output_group"),
-					 OBS_GROUP_CHECKABLE, file_output_group);
-
-	// add a checkbox for file output
-	obs_properties_add_path(file_output_group, "subtitle_output_filename",
-				MT_("output_filename"), OBS_PATH_FILE_SAVE, "Text (*.txt)", NULL);
-	obs_properties_add_bool(file_output_group, "subtitle_save_srt", MT_("save_srt"));
-	obs_properties_add_bool(file_output_group, "truncate_output_file",
-				MT_("truncate_output_file"));
-	obs_properties_add_bool(file_output_group, "only_while_recording",
-				MT_("only_while_recording"));
-	obs_properties_add_bool(file_output_group, "rename_file_to_match_recording",
-				MT_("rename_file_to_match_recording"));
-	obs_property_set_modified_callback(file_output_group_prop, file_output_select_changed);
-
-	// add buffered output options group
-	obs_properties_t *buffered_output_group = obs_properties_create();
-	obs_properties_add_group(ppts, "buffered_output_group", MT_("buffered_output_parameters"),
-				 OBS_GROUP_NORMAL, buffered_output_group);
-	obs_properties_add_bool(buffered_output_group, "buffered_output", MT_("buffered_output"));
-	// add buffer "type" character or word
-	obs_property_t *buffer_type_list = obs_properties_add_list(
-		buffered_output_group, "buffer_output_type", MT_("buffer_output_type"),
-		OBS_COMBO_TYPE_LIST, OBS_COMBO_FORMAT_INT);
-	obs_property_list_add_int(buffer_type_list, "Character", SEGMENTATION_TOKEN);
-	obs_property_list_add_int(buffer_type_list, "Word", SEGMENTATION_WORD);
-	// add buffer lines parameter
-	obs_properties_add_int_slider(buffered_output_group, "buffer_num_lines",
-				      MT_("buffer_num_lines"), 1, 5, 1);
-	// add buffer number of characters per line parameter
-	obs_properties_add_int_slider(buffered_output_group, "buffer_num_chars_per_line",
-				      MT_("buffer_num_chars_per_line"), 1, 100, 1);
-
-	// add group for Amazon IVS settings
-	obs_properties_t *amazon_ivs_group = obs_properties_create();
-	obs_properties_add_group(ppts, "amazon_ivs_group", MT_("amazon_ivs_parameters"),
-				 OBS_GROUP_CHECKABLE, amazon_ivs_group);
-	// add Amazon IVS channel ARN
-	obs_properties_add_text(amazon_ivs_group, "amazon_ivs_channel_arn",
-				MT_("amazon_ivs_channel_arn"), OBS_TEXT_DEFAULT);
-	// add AWS_ACCESS_KEY
-	obs_properties_add_text(amazon_ivs_group, "aws_access_key", MT_("aws_access_key"),
-				OBS_TEXT_DEFAULT);
-	// add AWS_SECRET_KEY
-	obs_properties_add_text(amazon_ivs_group, "aws_secret_key", MT_("aws_secret_key"),
-				OBS_TEXT_PASSWORD);
-	// add region
-	obs_properties_add_text(amazon_ivs_group, "aws_region", MT_("aws_region"),
-				OBS_TEXT_DEFAULT);
-
-	// add a group for advanced configuration
-	obs_properties_t *advanced_config_group = obs_properties_create();
-	obs_properties_add_group(ppts, "advanced_group", MT_("advanced_group"), OBS_GROUP_NORMAL,
-				 advanced_config_group);
-
-	obs_properties_add_bool(advanced_config_group, "caption_to_stream",
-				MT_("caption_to_stream"));
-
-	obs_properties_add_int_slider(advanced_config_group, "min_sub_duration",
-				      MT_("min_sub_duration"), 1000, 5000, 50);
-	obs_properties_add_float_slider(advanced_config_group, "sentence_psum_accept_thresh",
-					MT_("sentence_psum_accept_thresh"), 0.0, 1.0, 0.05);
-
-	obs_properties_add_bool(advanced_config_group, "process_while_muted",
-				MT_("process_while_muted"));
-
-	obs_properties_add_bool(advanced_config_group, "vad_enabled", MT_("vad_enabled"));
-	// add vad threshold slider
-	obs_properties_add_float_slider(advanced_config_group, "vad_threshold",
-					MT_("vad_threshold"), 0.0, 1.0, 0.05);
-
-	// add a group for Logging options
-	obs_properties_t *log_group = obs_properties_create();
-	obs_properties_add_group(ppts, "log_group", MT_("log_group"), OBS_GROUP_NORMAL, log_group);
-
-	obs_properties_add_bool(log_group, "log_words", MT_("log_words"));
-	obs_property_t *list = obs_properties_add_list(log_group, "log_level", MT_("log_level"),
-						       OBS_COMBO_TYPE_LIST, OBS_COMBO_FORMAT_INT);
-	obs_property_list_add_int(list, "DEBUG (Won't show)", LOG_DEBUG);
-	obs_property_list_add_int(list, "INFO", LOG_INFO);
-	obs_property_list_add_int(list, "WARNING", LOG_WARNING);
-
-	// add button to open filter and replace UI dialog
-	obs_properties_add_button2(
-		advanced_config_group, "open_filter_ui", MT_("open_filter_ui"),
-		[](obs_properties_t *props, obs_property_t *property, void *data_) {
-			UNUSED_PARAMETER(props);
-			UNUSED_PARAMETER(property);
-			struct transcription_filter_data *gf_ =
-				static_cast<struct transcription_filter_data *>(data_);
-			FilterReplaceDialog *filter_replace_dialog = new FilterReplaceDialog(
-				(QWidget *)obs_frontend_get_main_window(), gf_);
-			filter_replace_dialog->exec();
-			// store the filter data on the source settings
-			obs_data_t *settings = obs_source_get_settings(gf_->context);
-			// serialize the filter data
-			const std::string filter_data =
-				serialize_filter_words_replace(gf_->filter_words_replace);
-			obs_data_set_string(settings, "filter_words_replace", filter_data.c_str());
-			obs_data_release(settings);
-			return true;
-		},
-		gf);
-
-	obs_properties_t *whisper_params_group = obs_properties_create();
-	obs_properties_add_group(ppts, "whisper_params_group", MT_("whisper_parameters"),
-				 OBS_GROUP_NORMAL, whisper_params_group);
-
-	obs_property_t *whisper_sampling_method_list = obs_properties_add_list(
-		whisper_params_group, "whisper_sampling_method", MT_("whisper_sampling_method"),
-		OBS_COMBO_TYPE_LIST, OBS_COMBO_FORMAT_INT);
-	obs_property_list_add_int(whisper_sampling_method_list, "Beam search",
-				  WHISPER_SAMPLING_BEAM_SEARCH);
-	obs_property_list_add_int(whisper_sampling_method_list, "Greedy", WHISPER_SAMPLING_GREEDY);
-
-	// int n_threads;
-	obs_properties_add_int_slider(whisper_params_group, "n_threads", MT_("n_threads"), 1, 8, 1);
-	// int n_max_text_ctx;     // max tokens to use from past text as prompt for the decoder
-	obs_properties_add_int_slider(whisper_params_group, "n_max_text_ctx", MT_("n_max_text_ctx"),
-				      0, 16384, 100);
-	// int offset_ms;          // start offset in ms
-	// int duration_ms;        // audio duration to process in ms
-	// bool translate;
-	obs_properties_add_bool(whisper_params_group, "whisper_translate",
-				MT_("whisper_translate"));
-	// bool no_context;        // do not use past transcription (if any) as initial prompt for the decoder
-	obs_properties_add_bool(whisper_params_group, "no_context", MT_("no_context"));
-	// bool single_segment;    // force single segment output (useful for streaming)
-	obs_properties_add_bool(whisper_params_group, "single_segment", MT_("single_segment"));
-	// bool print_special;     // print special tokens (e.g. <SOT>, <EOT>, <BEG>, etc.)
-	obs_properties_add_bool(whisper_params_group, "print_special", MT_("print_special"));
-	// bool print_progress;    // print progress information
-	obs_properties_add_bool(whisper_params_group, "print_progress", MT_("print_progress"));
-	// bool print_realtime;    // print results from within whisper.cpp (avoid it, use callback instead)
-	obs_properties_add_bool(whisper_params_group, "print_realtime", MT_("print_realtime"));
-	// bool print_timestamps;  // print timestamps for each text segment when printing realtime
-	obs_properties_add_bool(whisper_params_group, "print_timestamps", MT_("print_timestamps"));
-	// bool  token_timestamps; // enable token-level timestamps
-	obs_properties_add_bool(whisper_params_group, "token_timestamps", MT_("token_timestamps"));
-	// enable DTW timestamps
-	obs_properties_add_bool(whisper_params_group, "dtw_token_timestamps",
-				MT_("dtw_token_timestamps"));
-	// float thold_pt;         // timestamp token probability threshold (~0.01)
-	obs_properties_add_float_slider(whisper_params_group, "thold_pt", MT_("thold_pt"), 0.0f,
-					1.0f, 0.05f);
-	// float thold_ptsum;      // timestamp token sum probability threshold (~0.01)
-	obs_properties_add_float_slider(whisper_params_group, "thold_ptsum", MT_("thold_ptsum"),
-					0.0f, 1.0f, 0.05f);
-	// int   max_len;          // max segment length in characters
-	obs_properties_add_int_slider(whisper_params_group, "max_len", MT_("max_len"), 0, 100, 1);
-	// bool  split_on_word;    // split on word rather than on token (when used with max_len)
-	obs_properties_add_bool(whisper_params_group, "split_on_word", MT_("split_on_word"));
-	// int   max_tokens;       // max tokens per segment (0 = no limit)
-	obs_properties_add_int_slider(whisper_params_group, "max_tokens", MT_("max_tokens"), 0, 100,
-				      1);
-	// bool speed_up;          // speed-up the audio by 2x using Phase Vocoder
-	obs_properties_add_bool(whisper_params_group, "speed_up", MT_("speed_up"));
-	// const char * initial_prompt;
-	obs_properties_add_text(whisper_params_group, "initial_prompt", MT_("initial_prompt"),
-				OBS_TEXT_DEFAULT);
-	// bool suppress_blank
-	obs_properties_add_bool(whisper_params_group, "suppress_blank", MT_("suppress_blank"));
-	// bool suppress_non_speech_tokens
-	obs_properties_add_bool(whisper_params_group, "suppress_non_speech_tokens",
-				MT_("suppress_non_speech_tokens"));
-	// float temperature
-	obs_properties_add_float_slider(whisper_params_group, "temperature", MT_("temperature"),
-					0.0f, 1.0f, 0.05f);
-	// float max_initial_ts
-	obs_properties_add_float_slider(whisper_params_group, "max_initial_ts",
-					MT_("max_initial_ts"), 0.0f, 1.0f, 0.05f);
-	// float length_penalty
-	obs_properties_add_float_slider(whisper_params_group, "length_penalty",
-					MT_("length_penalty"), -1.0f, 1.0f, 0.1f);
-
-	// Add a informative text about the plugin
-	obs_properties_add_text(
-		ppts, "info",
-		QString(PLUGIN_INFO_TEMPLATE).arg(PLUGIN_VERSION).toStdString().c_str(),
-		OBS_TEXT_INFO);
-
-	UNUSED_PARAMETER(data);
-	return ppts;
-=======
->>>>>>> 4e3fdcd6
 }