--- conflicted
+++ resolved
@@ -193,7 +193,6 @@
 	}
 }
 
-<<<<<<< HEAD
 #define is_lead_byte(c) (((c)&0xe0) == 0xc0 || ((c)&0xf0) == 0xe0 || ((c)&0xf8) == 0xf0)
 #define is_trail_byte(c) (((c)&0xc0) == 0x80)
 
@@ -228,11 +227,8 @@
 	return false;
 }
 
-void set_text_callback(struct transcription_filter_data *gf, const DetectionResultWithText &result)
-=======
 void set_text_callback(struct transcription_filter_data *gf,
 		       const DetectionResultWithText &resultIn)
->>>>>>> 8d924d0c
 {
 	DetectionResultWithText result = resultIn;
 	uint64_t now = now_ms();
