#include <obs-module.h>
#include <obs-frontend-api.h>

#include <algorithm>
#include <fstream>
#include <sstream>
#include <iomanip>
#include <bitset>
#include <regex>
#ifdef _WIN32
#define NOMINMAX
#include <Windows.h>
#endif

#include <QString>

#include "plugin-support.h"
#include "transcription-filter.h"
#include "transcription-filter-callbacks.h"
#include "transcription-filter-data.h"
#include "transcription-filter-utils.h"
#include "transcription-utils.h"
#include "model-utils/model-downloader.h"
#include "whisper-utils/whisper-processing.h"
#include "whisper-utils/whisper-language.h"
#include "whisper-utils/whisper-model-utils.h"
#include "whisper-utils/whisper-utils.h"
#include "translation/language_codes.h"
#include "translation/translation-utils.h"
#include "translation/translation.h"
#include "translation/translation-includes.h"
#include "ui/filter-replace-dialog.h"
#include "ui/filter-replace-utils.h"
#include "stenographer/stenographer-util.h"

void set_source_signals(transcription_filter_data *gf, obs_source_t *parent_source)
{
	signal_handler_t *sh = obs_source_get_signal_handler(parent_source);
	signal_handler_connect(sh, "media_play", media_play_callback, gf);
	signal_handler_connect(sh, "media_started", media_started_callback, gf);
	signal_handler_connect(sh, "media_pause", media_pause_callback, gf);
	signal_handler_connect(sh, "media_restart", media_restart_callback, gf);
	signal_handler_connect(sh, "media_stopped", media_stopped_callback, gf);
	gf->source_signals_set = true;
}

void disconnect_source_signals(transcription_filter_data *gf, obs_source_t *parent_source)
{
	signal_handler_t *sh = obs_source_get_signal_handler(parent_source);
	signal_handler_disconnect(sh, "media_play", media_play_callback, gf);
	signal_handler_disconnect(sh, "media_started", media_started_callback, gf);
	signal_handler_disconnect(sh, "media_pause", media_pause_callback, gf);
	signal_handler_disconnect(sh, "media_restart", media_restart_callback, gf);
	signal_handler_disconnect(sh, "media_stopped", media_stopped_callback, gf);
	gf->source_signals_set = false;
}

struct obs_audio_data *transcription_filter_filter_audio(void *data, struct obs_audio_data *audio)
{
	if (!audio) {
		return nullptr;
	}

	if (data == nullptr) {
		return audio;
	}

	struct transcription_filter_data *gf =
		static_cast<struct transcription_filter_data *>(data);

	// Lazy initialization of source signals
	if (!gf->source_signals_set) {
		// obs_filter_get_parent only works in the filter function
		obs_source_t *parent_source = obs_filter_get_parent(gf->context);
		if (parent_source != nullptr) {
			set_source_signals(gf, parent_source);
		}
	}

	if (!gf->active) {
		return audio;
	}

	if (gf->whisper_context == nullptr && !gf->stenographer_enabled) {
		// Whisper not initialized, just pass through
		return audio;
	}

	// Check if process while muted is not enabled (e.g. the user wants to avoid processing audio
	// when the source is muted)
	if (!gf->process_while_muted) {
		// Check if the parent source is muted
		obs_source_t *parent_source = obs_filter_get_parent(gf->context);
		if (parent_source != nullptr && obs_source_muted(parent_source)) {
			// Source is muted, do not process audio
			return audio;
		}
	}

	{
		std::lock_guard<std::mutex> lock(gf->whisper_buf_mutex); // scoped lock
		// push back current audio data to input circlebuf
		for (size_t c = 0; c < gf->channels; c++) {
			circlebuf_push_back(&gf->input_buffers[c], audio->data[c],
					    audio->frames * sizeof(float));
		}
		obs_log(gf->log_level, "currently %lu bytes in the audio input buffer",
			gf->input_buffers[0].size);
		// push audio packet info (timestamp/frame count) to info circlebuf
		struct transcription_filter_audio_info info = {0};
		info.frames = audio->frames; // number of frames in this packet
		// calculate timestamp offset from the start of the stream
		info.timestamp_offset_ns = now_ns() - gf->start_timestamp_ms * 1000000;
		circlebuf_push_back(&gf->info_buffer, &info, sizeof(info));
		gf->wshiper_thread_cv.notify_one();
	}

	if (gf->stenographer_enabled) {
		// Stenographer mode - apply delay.
		return stenographer_simple_delay(gf, audio);
	}

	return audio;
}

const char *transcription_filter_name(void *unused)
{
	UNUSED_PARAMETER(unused);
	return MT_("transcription_filterAudioFilter");
}

void transcription_filter_remove(void *data, obs_source_t *source)
{
	struct transcription_filter_data *gf =
		static_cast<struct transcription_filter_data *>(data);

	obs_log(gf->log_level, "filter remove");

	disconnect_source_signals(gf, source);
}

void transcription_filter_destroy(void *data)
{
	struct transcription_filter_data *gf =
		static_cast<struct transcription_filter_data *>(data);

	signal_handler_t *sh_filter = obs_source_get_signal_handler(gf->context);
	signal_handler_disconnect(sh_filter, "enable", enable_callback, gf);

	obs_log(gf->log_level, "filter destroy");
	shutdown_whisper_thread(gf);

	if (gf->resampler_to_whisper) {
		audio_resampler_destroy(gf->resampler_to_whisper);
	}

	{
		std::lock_guard<std::mutex> lockbuf(gf->whisper_buf_mutex);
		bfree(gf->copy_buffers[0]);
		gf->copy_buffers[0] = nullptr;
		for (size_t i = 0; i < gf->channels; i++) {
			circlebuf_free(&gf->input_buffers[i]);
		}
	}
	circlebuf_free(&gf->info_buffer);

	circlebuf_free(&gf->resampled_buffer);

	if (gf->captions_monitor.isEnabled()) {
		gf->captions_monitor.stopThread();
	}
	if (gf->translation_monitor.isEnabled()) {
		gf->translation_monitor.stopThread();
	}
	if (gf->transcription_handler != nullptr) {
		gf->transcription_handler->stop();
		delete gf->transcription_handler;
	}

	bfree(gf);
}

void transcription_filter_update(void *data, obs_data_t *s)
{
	struct transcription_filter_data *gf =
		static_cast<struct transcription_filter_data *>(data);
	obs_log(gf->log_level, "LocalVocal filter update");

	gf->log_level = (int)obs_data_get_int(s, "log_level");
	gf->vad_mode = (int)obs_data_get_int(s, "vad_mode");
	gf->log_words = obs_data_get_bool(s, "log_words");
	gf->caption_to_stream = obs_data_get_bool(s, "caption_to_stream");
	gf->save_to_file = obs_data_get_bool(s, "file_output_enable");
	gf->save_srt = obs_data_get_bool(s, "subtitle_save_srt");
	gf->truncate_output_file = obs_data_get_bool(s, "truncate_output_file");
	gf->save_only_while_recording = obs_data_get_bool(s, "only_while_recording");
	gf->rename_file_to_match_recording = obs_data_get_bool(s, "rename_file_to_match_recording");
	// Get the current timestamp using the system clock
	gf->start_timestamp_ms = now_ms();
	gf->sentence_number = 1;
	gf->process_while_muted = obs_data_get_bool(s, "process_while_muted");
	gf->min_sub_duration = (int)obs_data_get_int(s, "min_sub_duration");
	gf->max_sub_duration = (int)obs_data_get_int(s, "max_sub_duration");
	gf->last_sub_render_time = now_ms();
	gf->duration_filter_threshold = (float)obs_data_get_double(s, "duration_filter_threshold");
	gf->segment_duration = (int)obs_data_get_int(s, "segment_duration");
	gf->partial_transcription = obs_data_get_bool(s, "partial_group");
	gf->partial_latency = (int)obs_data_get_int(s, "partial_latency");
	bool new_buffered_output = obs_data_get_bool(s, "buffered_output");
	int new_buffer_num_lines = (int)obs_data_get_int(s, "buffer_num_lines");
	int new_buffer_num_chars_per_line = (int)obs_data_get_int(s, "buffer_num_chars_per_line");
	TokenBufferSegmentation new_buffer_output_type =
		(TokenBufferSegmentation)obs_data_get_int(s, "buffer_output_type");
	const char *filter_words_replace = obs_data_get_string(s, "filter_words_replace");
	if (filter_words_replace != nullptr && strlen(filter_words_replace) > 0) {
		obs_log(gf->log_level, "filter_words_replace: %s", filter_words_replace);
		// deserialize the filter words replace
		gf->filter_words_replace = deserialize_filter_words_replace(filter_words_replace);
	} else {
		// clear the filter words replace
		gf->filter_words_replace.clear();
	}

	if (gf->save_to_file) {
		gf->output_file_path = "";
		// set the output file path
		const char *output_file_path = obs_data_get_string(s, "subtitle_output_filename");
		if (output_file_path != nullptr && strlen(output_file_path) > 0) {
			gf->output_file_path = output_file_path;
		} else {
			obs_log(gf->log_level, "output file path is empty, but selected to save");
		}
	}

	if (new_buffered_output) {
		obs_log(gf->log_level, "buffered_output enable");
		if (!gf->buffered_output || !gf->captions_monitor.isEnabled()) {
			obs_log(gf->log_level, "buffered_output currently disabled, enabling");
			gf->buffered_output = true;
			gf->captions_monitor.initialize(
				gf,
				[gf](const std::string &text) {
					if (gf->buffered_output) {
						send_caption_to_source(gf->text_source_name, text,
								       gf);
					}
				},
				[gf](const std::string &) {}, new_buffer_num_lines,
				new_buffer_num_chars_per_line, std::chrono::seconds(3),
				new_buffer_output_type);
			gf->translation_monitor.initialize(
				gf,
				[gf](const std::string &translated_text) {
					if (gf->buffered_output &&
					    gf->translation_output != "none") {
						send_caption_to_source(gf->translation_output,
								       translated_text, gf);
					}
				},
				[gf](const std::string &) {}, new_buffer_num_lines,
				new_buffer_num_chars_per_line, std::chrono::seconds(3),
				new_buffer_output_type);
		} else {
			if (new_buffer_num_lines != gf->buffered_output_num_lines ||
			    new_buffer_num_chars_per_line != gf->buffered_output_num_chars ||
			    new_buffer_output_type != gf->buffered_output_output_type) {
				obs_log(gf->log_level,
					"buffered_output parameters changed, updating");
				gf->captions_monitor.clear();
				gf->captions_monitor.setNumSentences(new_buffer_num_lines);
				gf->captions_monitor.setNumPerSentence(
					new_buffer_num_chars_per_line);
				gf->captions_monitor.setSegmentation(new_buffer_output_type);
				gf->translation_monitor.clear();
				gf->translation_monitor.setNumSentences(new_buffer_num_lines);
				gf->translation_monitor.setNumPerSentence(
					new_buffer_num_chars_per_line);
				gf->translation_monitor.setSegmentation(new_buffer_output_type);
			}
		}
		gf->buffered_output_num_lines = new_buffer_num_lines;
		gf->buffered_output_num_chars = new_buffer_num_chars_per_line;
		gf->buffered_output_output_type = new_buffer_output_type;
	} else {
		obs_log(gf->log_level, "buffered_output disable");
		if (gf->buffered_output) {
			obs_log(gf->log_level, "buffered_output currently enabled, disabling");
			if (gf->captions_monitor.isEnabled()) {
				gf->captions_monitor.clear();
				gf->captions_monitor.stopThread();
				gf->translation_monitor.clear();
				gf->translation_monitor.stopThread();
			}
			gf->buffered_output = false;
		}
	}

	bool new_translate = obs_data_get_bool(s, "translate");
	gf->target_lang = obs_data_get_string(s, "translate_target_language");
	gf->translation_ctx.add_context = (int)obs_data_get_int(s, "translate_add_context");
	gf->translation_ctx.input_tokenization_style =
		(InputTokenizationStyle)obs_data_get_int(s, "translate_input_tokenization_style");
	gf->translate_only_full_sentences = obs_data_get_bool(s, "translate_only_full_sentences");
	gf->translation_output = obs_data_get_string(s, "translate_output");
	std::string new_translate_model_index = obs_data_get_string(s, "translate_model");
	std::string new_translation_model_path_external =
		obs_data_get_string(s, "translation_model_path_external");

	if (new_translate) {
		if (new_translate != gf->translate ||
		    new_translate_model_index != gf->translation_model_index ||
		    new_translation_model_path_external != gf->translation_model_path_external) {
			// translation settings changed
			gf->translation_model_index = new_translate_model_index;
			gf->translation_model_path_external = new_translation_model_path_external;
			if (gf->translation_model_index != "whisper-based-translation") {
				start_translation(gf);
			} else {
				// whisper-based translation
				obs_log(gf->log_level, "Starting whisper-based translation...");
				gf->translate = false;
			}
		}
	} else {
		gf->translate = false;
	}

	// translation options
	if (gf->translate) {
		if (gf->translation_ctx.options) {
			gf->translation_ctx.options->sampling_temperature =
				(float)obs_data_get_double(s, "translation_sampling_temperature");
			gf->translation_ctx.options->repetition_penalty =
				(float)obs_data_get_double(s, "translation_repetition_penalty");
			gf->translation_ctx.options->beam_size =
				(int)obs_data_get_int(s, "translation_beam_size");
			gf->translation_ctx.options->max_decoding_length =
				(int)obs_data_get_int(s, "translation_max_decoding_length");
			gf->translation_ctx.options->no_repeat_ngram_size =
				(int)obs_data_get_int(s, "translation_no_repeat_ngram_size");
			gf->translation_ctx.options->max_input_length =
				(int)obs_data_get_int(s, "translation_max_input_length");
		}
	}

	obs_log(gf->log_level, "update text source");
	// update the text source
	const char *new_text_source_name = obs_data_get_string(s, "subtitle_sources");

	if (new_text_source_name == nullptr || strcmp(new_text_source_name, "none") == 0 ||
	    strcmp(new_text_source_name, "(null)") == 0 || strlen(new_text_source_name) == 0) {
		// new selected text source is not valid, release the old one
		gf->text_source_name.clear();
	} else {
		gf->text_source_name = new_text_source_name;
	}

	obs_log(gf->log_level, "update whisper params");
	{
		std::lock_guard<std::mutex> lock(gf->whisper_ctx_mutex);

		gf->n_context_sentences = (int)obs_data_get_int(s, "n_context_sentences");

		gf->sentence_psum_accept_thresh =
			(float)obs_data_get_double(s, "sentence_psum_accept_thresh");

		gf->whisper_params = whisper_full_default_params(
			(whisper_sampling_strategy)obs_data_get_int(s, "whisper_sampling_method"));
		gf->whisper_params.duration_ms = (int)obs_data_get_int(s, "buffer_size_msec");
		if (!new_translate || gf->translation_model_index != "whisper-based-translation") {
			const char *whisper_language_select =
				obs_data_get_string(s, "whisper_language_select");
			gf->whisper_params.language = (whisper_language_select != nullptr &&
						       strlen(whisper_language_select) > 0)
							      ? whisper_language_select
							      : "auto";
		} else {
			// take the language from gf->target_lang
			if (language_codes_to_whisper.count(gf->target_lang) > 0) {
				gf->whisper_params.language =
					language_codes_to_whisper[gf->target_lang].c_str();
			} else {
				gf->whisper_params.language = "auto";
			}
		}
		gf->whisper_params.initial_prompt =
			obs_data_get_string(s, "initial_prompt") != nullptr
				? obs_data_get_string(s, "initial_prompt")
				: "";
		gf->whisper_params.n_threads = (int)obs_data_get_int(s, "n_threads");
		gf->whisper_params.n_max_text_ctx = (int)obs_data_get_int(s, "n_max_text_ctx");
		gf->whisper_params.translate = obs_data_get_bool(s, "whisper_translate");
		gf->whisper_params.no_context = obs_data_get_bool(s, "no_context");
		gf->whisper_params.single_segment = obs_data_get_bool(s, "single_segment");
		gf->whisper_params.print_special = obs_data_get_bool(s, "print_special");
		gf->whisper_params.print_progress = obs_data_get_bool(s, "print_progress");
		gf->whisper_params.print_realtime = obs_data_get_bool(s, "print_realtime");
		gf->whisper_params.print_timestamps = obs_data_get_bool(s, "print_timestamps");
		gf->whisper_params.token_timestamps = obs_data_get_bool(s, "token_timestamps");
		gf->whisper_params.thold_pt = (float)obs_data_get_double(s, "thold_pt");
		gf->whisper_params.thold_ptsum = (float)obs_data_get_double(s, "thold_ptsum");
		gf->whisper_params.max_len = (int)obs_data_get_int(s, "max_len");
		gf->whisper_params.split_on_word = obs_data_get_bool(s, "split_on_word");
		gf->whisper_params.max_tokens = (int)obs_data_get_int(s, "max_tokens");
		gf->whisper_params.suppress_blank = obs_data_get_bool(s, "suppress_blank");
		gf->whisper_params.suppress_non_speech_tokens =
			obs_data_get_bool(s, "suppress_non_speech_tokens");
		gf->whisper_params.temperature = (float)obs_data_get_double(s, "temperature");
		gf->whisper_params.max_initial_ts = (float)obs_data_get_double(s, "max_initial_ts");
		gf->whisper_params.length_penalty = (float)obs_data_get_double(s, "length_penalty");
		gf->whisper_params.no_timestamps = true;

		if (gf->vad) {
			const float vad_threshold = (float)obs_data_get_double(s, "vad_threshold");
			gf->vad->set_threshold(vad_threshold);
		}
	}

<<<<<<< HEAD
	// check if stenographer is enabled
	bool new_stenographer_enabled = obs_data_get_bool(s, "stenographer_group");

	if (!new_stenographer_enabled && gf->context != nullptr &&
	    obs_source_enabled(gf->context)) {
=======
	if (gf->context != nullptr && (obs_source_enabled(gf->context) || gf->initial_creation)) {
>>>>>>> 58005da3
		if (gf->initial_creation) {
			obs_log(LOG_INFO, "Initial filter creation and source enabled");

			// source was enabled on creation
			update_whisper_model(gf);
			gf->active = true;
			gf->initial_creation = false;
		} else {
			// check if the whisper model selection has changed
			const std::string new_model_path =
				obs_data_get_string(s, "whisper_model_path") != nullptr
					? obs_data_get_string(s, "whisper_model_path")
					: "Whisper Tiny English (74Mb)";
			if (gf->whisper_model_path != new_model_path) {
				obs_log(LOG_INFO, "New model selected: %s", new_model_path.c_str());
				update_whisper_model(gf);
			}
		}
	} else {
		obs_log(LOG_INFO, "Filter not enabled, not updating whisper model.");
	}

	if (new_stenographer_enabled != gf->stenographer_enabled) {
		gf->stenographer_enabled = new_stenographer_enabled;
		if (gf->stenographer_enabled) {
			obs_log(gf->log_level, "Stenographer enabled");
			shutdown_whisper_thread(gf); // stop whisper
			gf->stenographer_delay_ms = (int)obs_data_get_int(s, "stenographer_delay");
			gf->transcription_handler = new TranscriptionHandler(
				gf, [gf](const std::string &type, const std::string &text,
					 uint64_t start_timestamp, uint64_t end_timestamp) {
					DetectionResultWithText result;
					result.text = text;
					result.result =
						(type == "partial")
							? DetectionResult::DETECTION_RESULT_PARTIAL
							: DetectionResult::DETECTION_RESULT_SPEECH;
					result.start_timestamp_ms = start_timestamp;
					result.end_timestamp_ms = end_timestamp;
					set_text_callback(gf, result);
				});
			gf->transcription_handler->start();
		} else {
			obs_log(gf->log_level, "Stenographer disabled");
			if (gf->transcription_handler) {
				gf->transcription_handler->stop();
				delete gf->transcription_handler;
				gf->transcription_handler = nullptr;
			}
			update_whisper_model(gf); // restart whisper
		}
	}
}

void *transcription_filter_create(obs_data_t *settings, obs_source_t *filter)
{
	obs_log(LOG_INFO, "LocalVocal filter create");

	void *data = bmalloc(sizeof(struct transcription_filter_data));
	struct transcription_filter_data *gf = new (data) transcription_filter_data();

	// Get the number of channels for the input source
	gf->channels = audio_output_get_channels(obs_get_audio());
	gf->sample_rate = audio_output_get_sample_rate(obs_get_audio());
	gf->frames = (size_t)((float)gf->sample_rate / (1000.0f / MAX_MS_WORK_BUFFER));
	gf->last_num_frames = 0;
	gf->min_sub_duration = (int)obs_data_get_int(settings, "min_sub_duration");
	gf->max_sub_duration = (int)obs_data_get_int(settings, "max_sub_duration");
	gf->last_sub_render_time = now_ms();
	gf->log_level = (int)obs_data_get_int(settings, "log_level");
	gf->save_srt = obs_data_get_bool(settings, "subtitle_save_srt");
	gf->truncate_output_file = obs_data_get_bool(settings, "truncate_output_file");
	gf->save_only_while_recording = obs_data_get_bool(settings, "only_while_recording");
	gf->rename_file_to_match_recording =
		obs_data_get_bool(settings, "rename_file_to_match_recording");
	gf->process_while_muted = obs_data_get_bool(settings, "process_while_muted");
	gf->buffered_output = obs_data_get_bool(settings, "buffered_output");
	gf->initial_creation = true;

	for (size_t i = 0; i < gf->channels; i++) {
		circlebuf_init(&gf->input_buffers[i]);
	}
	circlebuf_init(&gf->info_buffer);
	circlebuf_init(&gf->whisper_buffer);
	circlebuf_init(&gf->resampled_buffer);

	// allocate copy buffers
	gf->copy_buffers[0] =
		static_cast<float *>(bzalloc(gf->channels * gf->frames * sizeof(float)));
	if (gf->copy_buffers[0] == nullptr) {
		obs_log(LOG_ERROR, "Failed to allocate copy buffer");
		gf->active = false;
		return nullptr;
	}
	for (size_t c = 1; c < gf->channels; c++) { // set the channel pointers
		gf->copy_buffers[c] = gf->copy_buffers[0] + c * gf->frames;
	}
	memset(gf->copy_buffers[0], 0, gf->channels * gf->frames * sizeof(float));

	gf->context = filter;

	obs_log(gf->log_level, "channels %d, frames %d, sample_rate %d", (int)gf->channels,
		(int)gf->frames, gf->sample_rate);

	obs_log(gf->log_level, "setup audio resampler");
	struct resample_info src, dst;
	src.samples_per_sec = gf->sample_rate;
	src.format = AUDIO_FORMAT_FLOAT_PLANAR;
	src.speakers = convert_speaker_layout((uint8_t)gf->channels);

	dst.samples_per_sec = WHISPER_SAMPLE_RATE;
	dst.format = AUDIO_FORMAT_FLOAT_PLANAR;
	dst.speakers = convert_speaker_layout((uint8_t)1);

	gf->resampler_to_whisper = audio_resampler_create(&dst, &src);
	if (!gf->resampler_to_whisper) {
		obs_log(LOG_ERROR, "Failed to create resampler");
		gf->active = false;
		return nullptr;
	}

	obs_log(gf->log_level, "clear text source data");
	const char *subtitle_sources = obs_data_get_string(settings, "subtitle_sources");
	if (subtitle_sources == nullptr || strlen(subtitle_sources) == 0 ||
	    strcmp(subtitle_sources, "none") == 0 || strcmp(subtitle_sources, "(null)") == 0) {
		obs_log(gf->log_level, "Create text source");
		create_obs_text_source_if_needed();
		gf->text_source_name = "LocalVocal Subtitles";
		obs_data_set_string(settings, "subtitle_sources", "LocalVocal Subtitles");
	} else {
		// set the text source name
		gf->text_source_name = subtitle_sources;
	}
	obs_log(gf->log_level, "clear paths and whisper context");
	gf->whisper_model_file_currently_loaded = "";
	gf->output_file_path = std::string("");
	gf->whisper_model_path = std::string(""); // The update function will set the model path
	gf->whisper_context = nullptr;

	signal_handler_t *sh_filter = obs_source_get_signal_handler(gf->context);
	if (sh_filter == nullptr) {
		obs_log(LOG_ERROR, "Failed to get signal handler");
		gf->active = false;
		return nullptr;
	}

	signal_handler_connect(sh_filter, "enable", enable_callback, gf);

	obs_log(gf->log_level, "run update");
	// get the settings updated on the filter data struct
	transcription_filter_update(gf, settings);

	// handle the event OBS_FRONTEND_EVENT_RECORDING_STARTING to reset the srt sentence number
	// to match the subtitles with the recording
	obs_frontend_add_event_callback(recording_state_callback, gf);

	obs_log(gf->log_level, "filter created.");
	return gf;
}

void transcription_filter_activate(void *data)
{
	struct transcription_filter_data *gf =
		static_cast<struct transcription_filter_data *>(data);
	obs_log(gf->log_level, "filter activated");
	gf->active = true;
}

void transcription_filter_deactivate(void *data)
{
	struct transcription_filter_data *gf =
		static_cast<struct transcription_filter_data *>(data);
	obs_log(gf->log_level, "filter deactivated");
	gf->active = false;
}

void transcription_filter_show(void *data)
{
	struct transcription_filter_data *gf =
		static_cast<struct transcription_filter_data *>(data);
	obs_log(gf->log_level, "filter show");
}

void transcription_filter_hide(void *data)
{
	struct transcription_filter_data *gf =
		static_cast<struct transcription_filter_data *>(data);
	obs_log(gf->log_level, "filter hide");
}<|MERGE_RESOLUTION|>--- conflicted
+++ resolved
@@ -416,15 +416,11 @@
 		}
 	}
 
-<<<<<<< HEAD
 	// check if stenographer is enabled
 	bool new_stenographer_enabled = obs_data_get_bool(s, "stenographer_group");
 
 	if (!new_stenographer_enabled && gf->context != nullptr &&
-	    obs_source_enabled(gf->context)) {
-=======
-	if (gf->context != nullptr && (obs_source_enabled(gf->context) || gf->initial_creation)) {
->>>>>>> 58005da3
+	    (obs_source_enabled(gf->context) || gf->initial_creation)) {
 		if (gf->initial_creation) {
 			obs_log(LOG_INFO, "Initial filter creation and source enabled");
 
